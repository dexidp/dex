package server

import (
	"context"
	"crypto"
	"crypto/ecdsa"
	"crypto/elliptic"
	"crypto/rsa"
	"crypto/sha256"
	"crypto/sha512"
	"encoding/base64"
	"encoding/json"
	"errors"
	"fmt"
	"hash"
	"io"
	"net"
	"net/http"
	"net/url"
	"strconv"
	"strings"
	"time"

	"github.com/go-jose/go-jose/v4"

	"github.com/dexidp/dex/connector"
	"github.com/dexidp/dex/server/internal"
	"github.com/dexidp/dex/storage"
)

// TODO(ericchiang): clean this file up and figure out more idiomatic error handling.

// See: https://tools.ietf.org/html/rfc6749#section-4.1.2.1

// displayedAuthErr is an error that should be displayed to the user as a web page
type displayedAuthErr struct {
	Status      int
	Description string
}

func (err *displayedAuthErr) Error() string {
	return err.Description
}

func newDisplayedErr(status int, format string, a ...interface{}) *displayedAuthErr {
	return &displayedAuthErr{status, fmt.Sprintf(format, a...)}
}

// redirectedAuthErr is an error that should be reported back to the client by 302 redirect
type redirectedAuthErr struct {
	State       string
	RedirectURI string
	Type        string
	Description string
}

func (err *redirectedAuthErr) Error() string {
	return err.Description
}

func (err *redirectedAuthErr) Handler() http.Handler {
	hf := func(w http.ResponseWriter, r *http.Request) {
		v := url.Values{}
		v.Add("state", err.State)
		v.Add("error", err.Type)
		if err.Description != "" {
			v.Add("error_description", err.Description)
		}
		var redirectURI string
		if strings.Contains(err.RedirectURI, "?") {
			redirectURI = err.RedirectURI + "&" + v.Encode()
		} else {
			redirectURI = err.RedirectURI + "?" + v.Encode()
		}
		http.Redirect(w, r, redirectURI, http.StatusSeeOther)
	}
	return http.HandlerFunc(hf)
}

func tokenErr(w http.ResponseWriter, typ, description string, statusCode int) error {
	data := struct {
		Error       string `json:"error"`
		Description string `json:"error_description,omitempty"`
	}{typ, description}
	body, err := json.Marshal(data)
	if err != nil {
		return fmt.Errorf("failed to marshal token error response: %v", err)
	}
	w.Header().Set("Content-Type", "application/json")
	w.Header().Set("Content-Length", strconv.Itoa(len(body)))
	w.WriteHeader(statusCode)
	w.Write(body)
	return nil
}

const (
	errInvalidRequest          = "invalid_request"
	errUnauthorizedClient      = "unauthorized_client"
	errAccessDenied            = "access_denied"
	errUnsupportedResponseType = "unsupported_response_type"
	errRequestNotSupported     = "request_not_supported"
	errInvalidScope            = "invalid_scope"
	errServerError             = "server_error"
	errTemporarilyUnavailable  = "temporarily_unavailable"
	errUnsupportedGrantType    = "unsupported_grant_type"
	errInvalidGrant            = "invalid_grant"
	errInvalidClient           = "invalid_client"
	errInactiveToken           = "inactive_token"
)

const (
	scopeOfflineAccess     = "offline_access" // Request a refresh token.
	scopeOpenID            = "openid"
	scopeGroups            = "groups"
	scopeEmail             = "email"
	scopeProfile           = "profile"
	scopeFederatedID       = "federated:id"
	scopeCrossClientPrefix = "audience:server:client_id:"
)

const (
	deviceCallbackURI = "/device/callback"
)

const (
	redirectURIOOB = "urn:ietf:wg:oauth:2.0:oob"
)

const (
	grantTypeAuthorizationCode = "authorization_code"
	grantTypeRefreshToken      = "refresh_token"
	grantTypeImplicit          = "implicit"
	grantTypePassword          = "password"
	grantTypeDeviceCode        = "urn:ietf:params:oauth:grant-type:device_code"
<<<<<<< HEAD
	grantTypeClientCredentials = "client_credentials"
=======
	grantTypeTokenExchange     = "urn:ietf:params:oauth:grant-type:token-exchange"
>>>>>>> 5c66c718
)

const (
	// https://www.rfc-editor.org/rfc/rfc8693.html#section-3
	tokenTypeAccess  = "urn:ietf:params:oauth:token-type:access_token"
	tokenTypeRefresh = "urn:ietf:params:oauth:token-type:refresh_token"
	tokenTypeID      = "urn:ietf:params:oauth:token-type:id_token"
	tokenTypeSAML1   = "urn:ietf:params:oauth:token-type:saml1"
	tokenTypeSAML2   = "urn:ietf:params:oauth:token-type:saml2"
	tokenTypeJWT     = "urn:ietf:params:oauth:token-type:jwt"
)

const (
	responseTypeCode             = "code"                // "Regular" flow
	responseTypeToken            = "token"               // Implicit flow for frontend apps.
	responseTypeIDToken          = "id_token"            // ID Token in url fragment
	responseTypeCodeToken        = "code token"          // "Regular" flow + Implicit flow
	responseTypeCodeIDToken      = "code id_token"       // "Regular" flow + ID Token
	responseTypeIDTokenToken     = "id_token token"      // ID Token + Implicit flow
	responseTypeCodeIDTokenToken = "code id_token token" // "Regular" flow + ID Token + Implicit flow
)

const (
	deviceTokenPending  = "authorization_pending"
	deviceTokenComplete = "complete"
	deviceTokenSlowDown = "slow_down"
	deviceTokenExpired  = "expired_token"
)

func parseScopes(scopes []string) connector.Scopes {
	var s connector.Scopes
	for _, scope := range scopes {
		switch scope {
		case scopeOfflineAccess:
			s.OfflineAccess = true
		case scopeGroups:
			s.Groups = true
		}
	}
	return s
}

// Determine the signature algorithm for a JWT.
func signatureAlgorithm(jwk *jose.JSONWebKey) (alg jose.SignatureAlgorithm, err error) {
	if jwk.Key == nil {
		return alg, errors.New("no signing key")
	}
	switch key := jwk.Key.(type) {
	case *rsa.PrivateKey:
		// Because OIDC mandates that we support RS256, we always return that
		// value. In the future, we might want to make this configurable on a
		// per client basis. For example allowing PS256 or ECDSA variants.
		//
		// See https://github.com/dexidp/dex/issues/692
		return jose.RS256, nil
	case *ecdsa.PrivateKey:
		// We don't actually support ECDSA keys yet, but they're tested for
		// in case we want to in the future.
		//
		// These values are prescribed depending on the ECDSA key type. We
		// can't return different values.
		switch key.Params() {
		case elliptic.P256().Params():
			return jose.ES256, nil
		case elliptic.P384().Params():
			return jose.ES384, nil
		case elliptic.P521().Params():
			return jose.ES512, nil
		default:
			return alg, errors.New("unsupported ecdsa curve")
		}
	default:
		return alg, fmt.Errorf("unsupported signing key type %T", key)
	}
}

func signPayload(key *jose.JSONWebKey, alg jose.SignatureAlgorithm, payload []byte) (jws string, err error) {
	signingKey := jose.SigningKey{Key: key, Algorithm: alg}

	signer, err := jose.NewSigner(signingKey, &jose.SignerOptions{})
	if err != nil {
		return "", fmt.Errorf("new signer: %v", err)
	}
	signature, err := signer.Sign(payload)
	if err != nil {
		return "", fmt.Errorf("signing payload: %v", err)
	}
	return signature.CompactSerialize()
}

// The hash algorithm for the at_hash is determined by the signing
// algorithm used for the id_token. From the spec:
//
//	...the hash algorithm used is the hash algorithm used in the alg Header
//	Parameter of the ID Token's JOSE Header. For instance, if the alg is RS256,
//	hash the access_token value with SHA-256
//
// https://openid.net/specs/openid-connect-core-1_0.html#ImplicitIDToken
var hashForSigAlg = map[jose.SignatureAlgorithm]func() hash.Hash{
	jose.RS256: sha256.New,
	jose.RS384: sha512.New384,
	jose.RS512: sha512.New,
	jose.ES256: sha256.New,
	jose.ES384: sha512.New384,
	jose.ES512: sha512.New,
}

// Compute an at_hash from a raw access token and a signature algorithm
//
// See: https://openid.net/specs/openid-connect-core-1_0.html#ImplicitIDToken
func accessTokenHash(alg jose.SignatureAlgorithm, accessToken string) (string, error) {
	newHash, ok := hashForSigAlg[alg]
	if !ok {
		return "", fmt.Errorf("unsupported signature algorithm: %s", alg)
	}

	hashFunc := newHash()
	if _, err := io.WriteString(hashFunc, accessToken); err != nil {
		return "", fmt.Errorf("computing hash: %v", err)
	}
	sum := hashFunc.Sum(nil)
	return base64.RawURLEncoding.EncodeToString(sum[:len(sum)/2]), nil
}

type audience []string

func (a audience) contains(aud string) bool {
	for _, e := range a {
		if aud == e {
			return true
		}
	}
	return false
}

func (a audience) MarshalJSON() ([]byte, error) {
	if len(a) == 1 {
		return json.Marshal(a[0])
	}
	return json.Marshal([]string(a))
}

type idTokenClaims struct {
	Issuer           string   `json:"iss"`
	Subject          string   `json:"sub"`
	Audience         audience `json:"aud"`
	Expiry           int64    `json:"exp"`
	IssuedAt         int64    `json:"iat"`
	AuthorizingParty string   `json:"azp,omitempty"`
	Nonce            string   `json:"nonce,omitempty"`

	AccessTokenHash string `json:"at_hash,omitempty"`
	CodeHash        string `json:"c_hash,omitempty"`

	Email         string `json:"email,omitempty"`
	EmailVerified *bool  `json:"email_verified,omitempty"`

	Groups []string `json:"groups,omitempty"`

	Name              string `json:"name,omitempty"`
	PreferredUsername string `json:"preferred_username,omitempty"`

	FederatedIDClaims *federatedIDClaims `json:"federated_claims,omitempty"`
}

type federatedIDClaims struct {
	ConnectorID string `json:"connector_id,omitempty"`
	UserID      string `json:"user_id,omitempty"`
}

func (s *Server) newAccessToken(ctx context.Context, clientID string, claims storage.Claims, scopes []string, nonce, connID string) (accessToken string, expiry time.Time, err error) {
	return s.newIDToken(ctx, clientID, claims, scopes, nonce, storage.NewID(), "", connID)
}

func getClientID(aud audience, azp string) (string, error) {
	switch len(aud) {
	case 0:
		return "", fmt.Errorf("no audience is set, could not find ClientID")
	case 1:
		return aud[0], nil
	default:
		return azp, nil
	}
}

func getAudience(clientID string, scopes []string) audience {
	var aud audience

	for _, scope := range scopes {
		if peerID, ok := parseCrossClientScope(scope); ok {
			aud = append(aud, peerID)
		}
	}

	if len(aud) == 0 {
		// Client didn't ask for cross client audience. Set the current
		// client as the audience.
		aud = audience{clientID}
		// Client asked for cross client audience:
		// if the current client was not requested explicitly
	} else if !aud.contains(clientID) {
		// by default it becomes one of entries in Audience
		aud = append(aud, clientID)
	}

	return aud
}

func genSubject(userID string, connID string) (string, error) {
	sub := &internal.IDTokenSubject{
		UserId: userID,
		ConnId: connID,
	}

	return internal.Marshal(sub)
}

func (s *Server) newIDToken(ctx context.Context, clientID string, claims storage.Claims, scopes []string, nonce, accessToken, code, connID string) (idToken string, expiry time.Time, err error) {
	keys, err := s.storage.GetKeys()
	if err != nil {
		s.logger.ErrorContext(ctx, "failed to get keys", "err", err)
		return "", expiry, err
	}

	signingKey := keys.SigningKey
	if signingKey == nil {
		return "", expiry, fmt.Errorf("no key to sign payload with")
	}
	signingAlg, err := signatureAlgorithm(signingKey)
	if err != nil {
		return "", expiry, err
	}

	issuedAt := s.now()
	expiry = issuedAt.Add(s.idTokensValidFor)

	subjectString, err := genSubject(claims.UserID, connID)
	if err != nil {
		s.logger.ErrorContext(ctx, "failed to marshal offline session ID", "err", err)
		return "", expiry, fmt.Errorf("failed to marshal offline session ID: %v", err)
	}

	tok := idTokenClaims{
		Issuer:   s.issuerURL.String(),
		Subject:  subjectString,
		Nonce:    nonce,
		Expiry:   expiry.Unix(),
		IssuedAt: issuedAt.Unix(),
	}

	if accessToken != "" {
		atHash, err := accessTokenHash(signingAlg, accessToken)
		if err != nil {
			s.logger.ErrorContext(ctx, "error computing at_hash", "err", err)
			return "", expiry, fmt.Errorf("error computing at_hash: %v", err)
		}
		tok.AccessTokenHash = atHash
	}

	if code != "" {
		cHash, err := accessTokenHash(signingAlg, code)
		if err != nil {
			s.logger.ErrorContext(ctx, "error computing c_hash", "err", err)
			return "", expiry, fmt.Errorf("error computing c_hash: #{err}")
		}
		tok.CodeHash = cHash
	}

	for _, scope := range scopes {
		switch {
		case scope == scopeEmail:
			tok.Email = claims.Email
			tok.EmailVerified = &claims.EmailVerified
		case scope == scopeGroups:
			tok.Groups = claims.Groups
		case scope == scopeProfile:
			tok.Name = claims.Username
			tok.PreferredUsername = claims.PreferredUsername
		case scope == scopeFederatedID:
			tok.FederatedIDClaims = &federatedIDClaims{
				ConnectorID: connID,
				UserID:      claims.UserID,
			}
		default:
			peerID, ok := parseCrossClientScope(scope)
			if !ok {
				// Ignore unknown scopes. These are already validated during the
				// initial auth request.
				continue
			}
			isTrusted, err := s.validateCrossClientTrust(ctx, clientID, peerID)
			if err != nil {
				return "", expiry, err
			}
			if !isTrusted {
				// TODO(ericchiang): propagate this error to the client.
				return "", expiry, fmt.Errorf("peer (%s) does not trust client", peerID)
			}
		}
	}

	tok.Audience = getAudience(clientID, scopes)
	if len(tok.Audience) > 1 {
		// The current client becomes the authorizing party.
		tok.AuthorizingParty = clientID
	}

	payload, err := json.Marshal(tok)
	if err != nil {
		return "", expiry, fmt.Errorf("could not serialize claims: %v", err)
	}

	if idToken, err = signPayload(signingKey, signingAlg, payload); err != nil {
		return "", expiry, fmt.Errorf("failed to sign payload: %v", err)
	}
	return idToken, expiry, nil
}

// parse the initial request from the OAuth2 client.
func (s *Server) parseAuthorizationRequest(r *http.Request) (*storage.AuthRequest, error) {
	if err := r.ParseForm(); err != nil {
		return nil, newDisplayedErr(http.StatusBadRequest, "Failed to parse request.")
	}
	q := r.Form
	redirectURI, err := url.QueryUnescape(q.Get("redirect_uri"))
	if err != nil {
		return nil, newDisplayedErr(http.StatusBadRequest, "No redirect_uri provided.")
	}

	clientID := q.Get("client_id")
	state := q.Get("state")
	nonce := q.Get("nonce")
	connectorID := q.Get("connector_id")
	// Some clients, like the old go-oidc, provide extra whitespace. Tolerate this.
	scopes := strings.Fields(q.Get("scope"))
	responseTypes := strings.Fields(q.Get("response_type"))

	codeChallenge := q.Get("code_challenge")
	codeChallengeMethod := q.Get("code_challenge_method")

	if codeChallengeMethod == "" {
		codeChallengeMethod = codeChallengeMethodPlain
	}

	client, err := s.storage.GetClient(clientID)
	if err != nil {
		if err == storage.ErrNotFound {
			return nil, newDisplayedErr(http.StatusNotFound, "Invalid client_id (%q).", clientID)
		}
		s.logger.ErrorContext(r.Context(), "failed to get client", "err", err)
		return nil, newDisplayedErr(http.StatusInternalServerError, "Database error.")
	}

	if !validateRedirectURI(client, redirectURI) {
		return nil, newDisplayedErr(http.StatusBadRequest, "Unregistered redirect_uri (%q).", redirectURI)
	}
	if redirectURI == deviceCallbackURI && client.Public {
		redirectURI = s.issuerURL.Path + deviceCallbackURI
	}

	// From here on out, we want to redirect back to the client with an error.
	newRedirectedErr := func(typ, format string, a ...interface{}) *redirectedAuthErr {
		return &redirectedAuthErr{state, redirectURI, typ, fmt.Sprintf(format, a...)}
	}

	if connectorID != "" {
		connectors, err := s.storage.ListConnectors()
		if err != nil {
			s.logger.ErrorContext(r.Context(), "failed to list connectors", "err", err)
			return nil, newRedirectedErr(errServerError, "Unable to retrieve connectors")
		}
		if !validateConnectorID(connectors, connectorID) {
			return nil, newRedirectedErr(errInvalidRequest, "Invalid ConnectorID")
		}
	}

	// dex doesn't support request parameter and must return request_not_supported error
	// https://openid.net/specs/openid-connect-core-1_0.html#6.1
	if q.Get("request") != "" {
		return nil, newRedirectedErr(errRequestNotSupported, "Server does not support request parameter.")
	}

	if codeChallengeMethod != codeChallengeMethodS256 && codeChallengeMethod != codeChallengeMethodPlain {
		description := fmt.Sprintf("Unsupported PKCE challenge method (%q).", codeChallengeMethod)
		return nil, newRedirectedErr(errInvalidRequest, description)
	}

	var (
		unrecognized  []string
		invalidScopes []string
	)
	hasOpenIDScope := false
	for _, scope := range scopes {
		switch scope {
		case scopeOpenID:
			hasOpenIDScope = true
		case scopeOfflineAccess, scopeEmail, scopeProfile, scopeGroups, scopeFederatedID:
		default:
			peerID, ok := parseCrossClientScope(scope)
			if !ok {
				unrecognized = append(unrecognized, scope)
				continue
			}

			isTrusted, err := s.validateCrossClientTrust(r.Context(), clientID, peerID)
			if err != nil {
				return nil, newRedirectedErr(errServerError, "Internal server error.")
			}
			if !isTrusted {
				invalidScopes = append(invalidScopes, scope)
			}
		}
	}
	if !hasOpenIDScope {
		return nil, newRedirectedErr(errInvalidScope, `Missing required scope(s) ["openid"].`)
	}
	if len(unrecognized) > 0 {
		return nil, newRedirectedErr(errInvalidScope, "Unrecognized scope(s) %q", unrecognized)
	}
	if len(invalidScopes) > 0 {
		return nil, newRedirectedErr(errInvalidScope, "Client can't request scope(s) %q", invalidScopes)
	}

	var rt struct {
		code    bool
		idToken bool
		token   bool
	}

	for _, responseType := range responseTypes {
		switch responseType {
		case responseTypeCode:
			rt.code = true
		case responseTypeIDToken:
			rt.idToken = true
		case responseTypeToken:
			rt.token = true
		default:
			return nil, newRedirectedErr(errInvalidRequest, "Invalid response type %q", responseType)
		}

		if !s.supportedResponseTypes[responseType] {
			return nil, newRedirectedErr(errUnsupportedResponseType, "Unsupported response type %q", responseType)
		}
	}

	if len(responseTypes) == 0 {
		return nil, newRedirectedErr(errInvalidRequest, "No response_type provided")
	}

	if rt.token && !rt.code && !rt.idToken {
		// "token" can't be provided by its own.
		//
		// https://openid.net/specs/openid-connect-core-1_0.html#Authentication
		return nil, newRedirectedErr(errInvalidRequest, "Response type 'token' must be provided with type 'id_token' and/or 'code'")
	}
	if !rt.code {
		// Either "id_token token" or "id_token" has been provided which implies the
		// implicit flow. Implicit flow requires a nonce value.
		//
		// https://openid.net/specs/openid-connect-core-1_0.html#ImplicitAuthRequest
		if nonce == "" {
			return nil, newRedirectedErr(errInvalidRequest, "Response type 'token' requires a 'nonce' value.")
		}
	}
	if rt.token {
		if redirectURI == redirectURIOOB {
			err := fmt.Sprintf("Cannot use response type 'token' with redirect_uri '%s'.", redirectURIOOB)
			return nil, newRedirectedErr(errInvalidRequest, err)
		}
	}

	return &storage.AuthRequest{
		ID:                  storage.NewID(),
		ClientID:            client.ID,
		State:               state,
		Nonce:               nonce,
		ForceApprovalPrompt: q.Get("approval_prompt") == "force",
		Scopes:              scopes,
		RedirectURI:         redirectURI,
		ResponseTypes:       responseTypes,
		ConnectorID:         connectorID,
		PKCE: storage.PKCE{
			CodeChallenge:       codeChallenge,
			CodeChallengeMethod: codeChallengeMethod,
		},
		HMACKey: storage.NewHMACKey(crypto.SHA256),
	}, nil
}

func parseCrossClientScope(scope string) (peerID string, ok bool) {
	if ok = strings.HasPrefix(scope, scopeCrossClientPrefix); ok {
		peerID = scope[len(scopeCrossClientPrefix):]
	}
	return
}

func (s *Server) validateCrossClientTrust(ctx context.Context, clientID, peerID string) (trusted bool, err error) {
	if peerID == clientID {
		return true, nil
	}
	peer, err := s.storage.GetClient(peerID)
	if err != nil {
		if err != storage.ErrNotFound {
			s.logger.ErrorContext(ctx, "failed to get client", "err", err)
			return false, err
		}
		return false, nil
	}
	for _, id := range peer.TrustedPeers {
		if id == clientID {
			return true, nil
		}
	}
	return false, nil
}

func validateRedirectURI(client storage.Client, redirectURI string) bool {
	// Allow named RedirectURIs for both public and non-public clients.
	// This is required make PKCE-enabled web apps work, when configured as public clients.
	for _, uri := range client.RedirectURIs {
		if redirectURI == uri {
			return true
		}
	}
	// For non-public clients or when RedirectURIs is set, we allow only explicitly named RedirectURIs.
	// Otherwise, we check below for special URIs used for desktop or mobile apps.
	if !client.Public || len(client.RedirectURIs) > 0 {
		return false
	}

	if redirectURI == redirectURIOOB || redirectURI == deviceCallbackURI {
		return true
	}

	// verify that the host is of form "http://localhost:(port)(path)" or "http://localhost(path)"
	u, err := url.Parse(redirectURI)
	if err != nil {
		return false
	}
	if u.Scheme != "http" {
		return false
	}
	if u.Host == "localhost" {
		return true
	}
	host, _, err := net.SplitHostPort(u.Host)
	return err == nil && host == "localhost"
}

func validateConnectorID(connectors []storage.Connector, connectorID string) bool {
	for _, c := range connectors {
		if c.ID == connectorID {
			return true
		}
	}
	return false
}

// storageKeySet implements the oidc.KeySet interface backed by Dex storage
type storageKeySet struct {
	storage.Storage
}

func (s *storageKeySet) VerifySignature(_ context.Context, jwt string) (payload []byte, err error) {
	jws, err := jose.ParseSigned(jwt, []jose.SignatureAlgorithm{jose.RS256, jose.RS384, jose.RS512, jose.ES256, jose.ES384, jose.ES512})
	if err != nil {
		return nil, err
	}

	keyID := ""
	for _, sig := range jws.Signatures {
		keyID = sig.Header.KeyID
		break
	}

	skeys, err := s.Storage.GetKeys()
	if err != nil {
		return nil, err
	}

	keys := []*jose.JSONWebKey{skeys.SigningKeyPub}
	for _, vk := range skeys.VerificationKeys {
		keys = append(keys, vk.PublicKey)
	}

	for _, key := range keys {
		if keyID == "" || key.KeyID == keyID {
			if payload, err := jws.Verify(key); err == nil {
				return payload, nil
			}
		}
	}

	return nil, errors.New("failed to verify id token signature")
}<|MERGE_RESOLUTION|>--- conflicted
+++ resolved
@@ -132,11 +132,8 @@
 	grantTypeImplicit          = "implicit"
 	grantTypePassword          = "password"
 	grantTypeDeviceCode        = "urn:ietf:params:oauth:grant-type:device_code"
-<<<<<<< HEAD
+	grantTypeTokenExchange     = "urn:ietf:params:oauth:grant-type:token-exchange"
 	grantTypeClientCredentials = "client_credentials"
-=======
-	grantTypeTokenExchange     = "urn:ietf:params:oauth:grant-type:token-exchange"
->>>>>>> 5c66c718
 )
 
 const (
