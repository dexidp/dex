--- conflicted
+++ resolved
@@ -5,11 +5,8 @@
 	"io"
 	"log/slog"
 	"net"
-<<<<<<< HEAD
 	"os"
 	"strings"
-=======
->>>>>>> 17a9c1c2
 	"testing"
 	"time"
 
@@ -34,11 +31,7 @@
 }
 
 // newAPI constructs a gRCP client connected to a backing server.
-<<<<<<< HEAD
-func newAPI(s storage.Storage, logger log.Logger, t *testing.T, addtionalFeatures []AdditionalFeature) *apiClient {
-=======
-func newAPI(s storage.Storage, logger *slog.Logger, t *testing.T) *apiClient {
->>>>>>> 17a9c1c2
+func newAPI(s storage.Storage, logger *slog.Logger, t *testing.T, addtionalFeatures []AdditionalFeature) *apiClient {
 	l, err := net.Listen("tcp", "127.0.0.1:0")
 	if err != nil {
 		t.Fatal(err)
