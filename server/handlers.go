package server

import (
	"crypto/rand"
	"crypto/sha256"
	"crypto/subtle"
	"encoding/base64"
	"encoding/json"
	"fmt"
<<<<<<< HEAD
	"math/big"
=======
	"html/template"
>>>>>>> 3836196a
	"net/http"
	"net/url"
	"path"
	"regexp"
	"sort"
	"strconv"
	"strings"
	"time"

	"github.com/coreos/go-oidc/v3/oidc"
	"github.com/ethereum/go-ethereum/common"
	"github.com/gorilla/mux"
	jose "gopkg.in/square/go-jose.v2"

	"github.com/dexidp/dex/connector"
	"github.com/dexidp/dex/server/internal"
	"github.com/dexidp/dex/storage"
)

const (
	codeChallengeMethodPlain = "plain"
	codeChallengeMethodS256  = "S256"
)

func (s *Server) handlePublicKeys(w http.ResponseWriter, r *http.Request) {
	// TODO(ericchiang): Cache this.
	keys, err := s.storage.GetKeys()
	if err != nil {
		s.logger.Errorf("failed to get keys: %v", err)
		s.renderError(r, w, http.StatusInternalServerError, "Internal server error.")
		return
	}

	if keys.SigningKeyPub == nil {
		s.logger.Errorf("No public keys found.")
		s.renderError(r, w, http.StatusInternalServerError, "Internal server error.")
		return
	}

	jwks := jose.JSONWebKeySet{
		Keys: make([]jose.JSONWebKey, len(keys.VerificationKeys)+1),
	}
	jwks.Keys[0] = *keys.SigningKeyPub
	for i, verificationKey := range keys.VerificationKeys {
		jwks.Keys[i+1] = *verificationKey.PublicKey
	}

	data, err := json.MarshalIndent(jwks, "", "  ")
	if err != nil {
		s.logger.Errorf("failed to marshal discovery data: %v", err)
		s.renderError(r, w, http.StatusInternalServerError, "Internal server error.")
		return
	}
	maxAge := keys.NextRotation.Sub(s.now())
	if maxAge < (time.Minute * 2) {
		maxAge = time.Minute * 2
	}

	w.Header().Set("Cache-Control", fmt.Sprintf("max-age=%d, must-revalidate", int(maxAge.Seconds())))
	w.Header().Set("Content-Type", "application/json")
	w.Header().Set("Content-Length", strconv.Itoa(len(data)))
	w.Write(data)
}

type discovery struct {
	Issuer            string   `json:"issuer"`
	Auth              string   `json:"authorization_endpoint"`
	Token             string   `json:"token_endpoint"`
	Keys              string   `json:"jwks_uri"`
	UserInfo          string   `json:"userinfo_endpoint"`
	DeviceEndpoint    string   `json:"device_authorization_endpoint"`
	GrantTypes        []string `json:"grant_types_supported"`
	ResponseTypes     []string `json:"response_types_supported"`
	Subjects          []string `json:"subject_types_supported"`
	IDTokenAlgs       []string `json:"id_token_signing_alg_values_supported"`
	CodeChallengeAlgs []string `json:"code_challenge_methods_supported"`
	Scopes            []string `json:"scopes_supported"`
	AuthMethods       []string `json:"token_endpoint_auth_methods_supported"`
	Claims            []string `json:"claims_supported"`
}

func (s *Server) discoveryHandler() (http.HandlerFunc, error) {
	d := discovery{
		Issuer:            s.issuerURL.String(),
		Auth:              s.absURL("/auth"),
		Token:             s.absURL("/token"),
		Keys:              s.absURL("/keys"),
		UserInfo:          s.absURL("/userinfo"),
		DeviceEndpoint:    s.absURL("/device/code"),
		Subjects:          []string{"public"},
		IDTokenAlgs:       []string{string(jose.RS256)},
		CodeChallengeAlgs: []string{codeChallengeMethodS256, codeChallengeMethodPlain},
		Scopes:            []string{"openid", "email", "groups", "profile", "offline_access"},
		AuthMethods:       []string{"client_secret_basic", "client_secret_post"},
		Claims: []string{
			"iss", "sub", "aud", "iat", "exp", "email", "email_verified",
			"locale", "name", "preferred_username", "at_hash",
		},
	}

	for responseType := range s.supportedResponseTypes {
		d.ResponseTypes = append(d.ResponseTypes, responseType)
	}
	sort.Strings(d.ResponseTypes)

	d.GrantTypes = s.supportedGrantTypes

	data, err := json.MarshalIndent(d, "", "  ")
	if err != nil {
		return nil, fmt.Errorf("failed to marshal discovery data: %v", err)
	}

	return http.HandlerFunc(func(w http.ResponseWriter, r *http.Request) {
		w.Header().Set("Content-Type", "application/json")
		w.Header().Set("Content-Length", strconv.Itoa(len(data)))
		w.Write(data)
	}), nil
}

// handleAuthorization handles the OAuth2 auth endpoint.
func (s *Server) handleAuthorization(w http.ResponseWriter, r *http.Request) {
	// Extract the arguments
	if err := r.ParseForm(); err != nil {
		s.logger.Errorf("Failed to parse arguments: %v", err)

		s.renderError(r, w, http.StatusBadRequest, err.Error())
		return
	}

	connectorID := r.Form.Get("connector_id")

	connectors, err := s.storage.ListConnectors()
	if err != nil {
		s.logger.Errorf("Failed to get list of connectors: %v", err)
		s.renderError(r, w, http.StatusInternalServerError, "Failed to retrieve connector list.")
		return
	}

	// We don't need connector_id any more
	r.Form.Del("connector_id")

	// Construct a URL with all of the arguments in its query
	connURL := url.URL{
		RawQuery: r.Form.Encode(),
	}

	// Redirect if a client chooses a specific connector_id
	if connectorID != "" {
		for _, c := range connectors {
			if c.ID == connectorID {
				connURL.Path = s.absPath("/auth", url.PathEscape(c.ID))
				http.Redirect(w, r, connURL.String(), http.StatusFound)
				return
			}
		}
		s.renderError(r, w, http.StatusBadRequest, "Connector ID does not match a valid Connector")
		return
	}

	if len(connectors) == 1 && !s.alwaysShowLogin {
		connURL.Path = s.absPath("/auth", url.PathEscape(connectors[0].ID))
		http.Redirect(w, r, connURL.String(), http.StatusFound)
	}

	connectorInfos := make([]connectorInfo, len(connectors))
	for index, conn := range connectors {
		connURL.Path = s.absPath("/auth", url.PathEscape(conn.ID))
		connectorInfos[index] = connectorInfo{
			ID:   conn.ID,
			Name: conn.Name,
			Type: conn.Type,
			URL:  template.URL(connURL.String()),
		}
	}

	if err := s.templates.login(r, w, connectorInfos); err != nil {
		s.logger.Errorf("Server template error: %v", err)
	}
}

type web3ConnectorData struct {
	Address string `json:"address"`
	Nonce   string `json:"nonce"`
}

var addressRegex = regexp.MustCompile("^0x[a-fA-F0-9]{40}$")

func (s *Server) handleChallenge(w http.ResponseWriter, r *http.Request) {
	var nonceReq struct {
		Address string `json:"address"`
		State   string `json:"state"`
	}
	if err := json.NewDecoder(r.Body).Decode(&nonceReq); err != nil {
		s.renderErrorJSON(w, http.StatusBadRequest, "Could not parse request body JSON.")
		return
	}

	// Check that this is a valid Ethereum address and convert it to checksum form.
	mixAddr, err := common.NewMixedcaseAddressFromString(nonceReq.Address)
	if err != nil {
		s.renderErrorJSON(w, http.StatusBadRequest, fmt.Sprintf("Invalid Ethereum address %s.", nonceReq.Address))
	}
	if !mixAddr.ValidChecksum() {
		s.logger.Warnf("Incoming address %s not checksummed", mixAddr.Original())
		nonceReq.Address = mixAddr.Address().Hex()
	}

	authReq, err := s.storage.GetAuthRequest(nonceReq.State)
	if err != nil {
		s.renderErrorJSON(w, http.StatusBadRequest, "Requested resource does not exist.")
		return
	}

	u, err := url.Parse(authReq.RedirectURI)
	if err != nil {
		s.renderErrorJSON(w, http.StatusBadRequest, "Invalid redirect URI")
	}

	nonce, err := generateNonce()
	if err != nil {
		s.renderErrorJSON(w, http.StatusInternalServerError, "No source of randomness.")
		return
	}

	challenge := fmt.Sprintf("%s is asking you to please verify ownership of the address %s by signing this random string: %s", u.Hostname(), nonceReq.Address, nonce)

	bts, err := json.Marshal(web3ConnectorData{Address: nonceReq.Address, Nonce: challenge})
	if err != nil {
		s.renderErrorJSON(w, http.StatusInternalServerError, "Failed to create auth request.")
		return
	}
	s.storage.UpdateAuthRequest(authReq.ID, func(a storage.AuthRequest) (storage.AuthRequest, error) {
		a.ConnectorData = bts
		return a, nil
	})

	w.WriteHeader(http.StatusOK)
	w.Header().Set("Content-Type", "application/json")

	s.renderJSON(w, struct {
		Nonce string `json:"nonce"`
	}{challenge})
}

func generateNonce() (string, error) {
	const alphabet = "0123456789abcdefghijklmnopqrstuvwxyzABCDEFGHIJKLMNOPQRSTUVWXYZ"
	alphabetSize := big.NewInt(int64(len(alphabet)))
	b := make([]byte, 30)
	for i := range b {
		c, err := rand.Int(rand.Reader, alphabetSize)
		if err != nil {
			return "", err
		}
		b[i] = alphabet[c.Int64()]
	}
	return string(b), nil
}

func (s *Server) handleVerify(w http.ResponseWriter, r *http.Request) {
	var verifyReq struct {
		Signed string `json:"signed"`
		State  string `json:"state"`
	}
	if err := json.NewDecoder(r.Body).Decode(&verifyReq); err != nil {
		s.renderErrorJSON(w, http.StatusBadRequest, "Could not parse request body JSON.")
		return
	}

	authReq, err := s.storage.GetAuthRequest(verifyReq.State)
	if err != nil {
		s.renderErrorJSON(w, http.StatusBadRequest, "Requested resource does not exist.")
		return
	}

	var data web3ConnectorData
	json.Unmarshal(authReq.ConnectorData, &data)

	conn, err := s.getConnector(authReq.ConnectorID)
	if err != nil {
		s.renderErrorJSON(w, http.StatusInternalServerError, "Requested resource does not exist.")
		return
	}

	w3Conn, ok := conn.Connector.(connector.Web3Connector)
	if !ok {
		s.renderErrorJSON(w, http.StatusInternalServerError, "Requested resource does not exist.")
		return
	}

	identity, err := w3Conn.Verify(data.Address, data.Nonce, verifyReq.Signed)
	if err != nil {
		s.renderErrorJSON(w, http.StatusBadRequest, "Could not verify signature.")
		return
	}

	redirectURL, err := s.finalizeLogin(identity, authReq, conn)
	if err != nil {
		s.renderErrorJSON(w, http.StatusInternalServerError, "Login failure.")
	}

	s.renderJSON(w, struct {
		Redirect string `json:"redirect"`
	}{redirectURL})
}

func (s *Server) handleVerifyDirect(w http.ResponseWriter, r *http.Request) {
	var verifyReq struct {
		Signed string `json:"signed"`
		State  string `json:"state"`
	}
	if err := json.NewDecoder(r.Body).Decode(&verifyReq); err != nil {
		s.renderErrorJSON(w, http.StatusBadRequest, "Could not parse request body JSON.")
		return
	}

	authReq, err := s.storage.GetAuthRequest(verifyReq.State)
	if err != nil {
		s.renderErrorJSON(w, http.StatusBadRequest, "Requested resource does not exist.")
		return
	}

	var data web3ConnectorData
	json.Unmarshal(authReq.ConnectorData, &data)

	conn, err := s.getConnector(authReq.ConnectorID)
	if err != nil {
		s.renderErrorJSON(w, http.StatusInternalServerError, "Requested resource does not exist.")
		return
	}

	w3Conn, ok := conn.Connector.(connector.Web3Connector)
	if !ok {
		s.renderErrorJSON(w, http.StatusInternalServerError, "Requested resource does not exist.")
		return
	}

	identity, err := w3Conn.Verify(data.Address, data.Nonce, verifyReq.Signed)
	if err != nil {
		s.renderErrorJSON(w, http.StatusBadRequest, "Could not verify signature.")
		return
	}

	_, err = s.finalizeLogin(identity, authReq, conn)
	if err != nil {
		s.renderErrorJSON(w, http.StatusInternalServerError, "Login failure.")
	}

	// Need to pick up the changes made by finalizeLogin. This is pretty gross!
	authReq, err = s.storage.GetAuthRequest(verifyReq.State)
	if err != nil {
		s.logger.Errorf("Failed to get auth request: %v", err)
		s.renderError(r, w, http.StatusInternalServerError, "Database error.")
		return
	}

	if s.now().After(authReq.Expiry) {
		s.renderErrorJSON(w, http.StatusBadRequest, "User session has expired.")
		return
	}

	if err := s.storage.DeleteAuthRequest(authReq.ID); err != nil {
		if err != storage.ErrNotFound {
			s.logger.Errorf("Failed to delete authorization request: %v", err)
			s.renderErrorJSON(w, http.StatusInternalServerError, "Internal server error.")
		} else {
			s.renderErrorJSON(w, http.StatusBadRequest, "User session error.")
		}
		return
	}

	code := storage.AuthCode{
		ID:            storage.NewID(),
		ClientID:      authReq.ClientID,
		ConnectorID:   authReq.ConnectorID,
		Nonce:         authReq.Nonce,
		Scopes:        authReq.Scopes,
		Claims:        authReq.Claims,
		Expiry:        s.now().Add(time.Minute * 30),
		RedirectURI:   authReq.RedirectURI,
		ConnectorData: authReq.ConnectorData,
		PKCE:          authReq.PKCE,
	}
	if err := s.storage.CreateAuthCode(code); err != nil {
		s.logger.Errorf("Failed to create auth code: %v", err)
		s.renderError(r, w, http.StatusInternalServerError, "Internal server error.")
		return
	}

	s.renderJSON(w, struct {
		Redirect string `json:"code"`
	}{code.ID})
}

func (s *Server) handleCreateAuthorizationRequest(w http.ResponseWriter, r *http.Request) {
	authReq, err := s.parseAuthorizationRequest(r)
	if err != nil {
		s.logger.Errorf("Failed to parse authorization request: %v", err)

		switch authErr := err.(type) {
		case *redirectedAuthErr:
			authErr.Handler().ServeHTTP(w, r)
		case *displayedAuthErr:
			s.renderError(r, w, authErr.Status, err.Error())
		default:
			panic("unsupported error type")
		}

		return
	}

	connID := mux.Vars(r)["connector"]
	_, err = s.getConnector(connID)
	if err != nil {
		s.logger.Errorf("Failed to get connector: %v", err)
		s.renderError(r, w, http.StatusBadRequest, "Requested resource does not exist")
		return
	}

	// Set the connector being used for the login.
	if authReq.ConnectorID != "" && authReq.ConnectorID != connID {
		s.logger.Errorf("Mismatched connector ID in auth request: %s vs %s",
			authReq.ConnectorID, connID)
		s.renderError(r, w, http.StatusBadRequest, "Bad connector ID")
		return
	}

	authReq.ConnectorID = connID

	// Actually create the auth request
	authReq.Expiry = s.now().Add(s.authRequestsValidFor)
	if err := s.storage.CreateAuthRequest(*authReq); err != nil {
		s.logger.Errorf("Failed to create authorization request: %v", err)
		s.renderError(r, w, http.StatusInternalServerError, "Failed to connect to the database.")
		return
	}

	s.renderJSON(w, struct {
		State string `json:"state"`
	}{authReq.ID})
}

func (s *Server) handleConnectorLogin(w http.ResponseWriter, r *http.Request) {
	authReq, err := s.parseAuthorizationRequest(r)
	if err != nil {
		s.logger.Errorf("Failed to parse authorization request: %v", err)

		switch authErr := err.(type) {
		case *redirectedAuthErr:
			authErr.Handler().ServeHTTP(w, r)
		case *displayedAuthErr:
			s.renderError(r, w, authErr.Status, err.Error())
		default:
			panic("unsupported error type")
		}

		return
	}

	connID, err := url.PathUnescape(mux.Vars(r)["connector"])
	if err != nil {
		s.logger.Errorf("Failed to parse connector: %v", err)
		s.renderError(r, w, http.StatusBadRequest, "Requested resource does not exist")
		return
	}

	conn, err := s.getConnector(connID)
	if err != nil {
		s.logger.Errorf("Failed to get connector: %v", err)
		s.renderError(r, w, http.StatusBadRequest, "Requested resource does not exist")
		return
	}

	// Set the connector being used for the login.
	if authReq.ConnectorID != "" && authReq.ConnectorID != connID {
		s.logger.Errorf("Mismatched connector ID in auth request: %s vs %s",
			authReq.ConnectorID, connID)
		s.renderError(r, w, http.StatusBadRequest, "Bad connector ID")
		return
	}

	authReq.ConnectorID = connID

	// Actually create the auth request
	authReq.Expiry = s.now().Add(s.authRequestsValidFor)
	if err := s.storage.CreateAuthRequest(*authReq); err != nil {
		s.logger.Errorf("Failed to create authorization request: %v", err)
		s.renderError(r, w, http.StatusInternalServerError, "Failed to connect to the database.")
		return
	}

	scopes := parseScopes(authReq.Scopes)

	// Work out where the "Select another login method" link should go.
	backLink := ""
	if len(s.connectors) > 1 {
		backLinkURL := url.URL{
			Path:     s.absPath("/auth"),
			RawQuery: r.Form.Encode(),
		}
		backLink = backLinkURL.String()
	}

	switch r.Method {
	case http.MethodGet:
		switch conn := conn.Connector.(type) {
		case connector.CallbackConnectorFormPOST:
			// Use the auth request ID as the "state" token.
			//
			// TODO(ericchiang): Is this appropriate or should we also be using a nonce?
			callbackURL, err := conn.LoginURL(scopes, s.absURL("/callback"), authReq.ID)
			if err != nil {
				s.logger.Errorf("Connector %q returned error when creating callback: %v", connID, err)
				s.renderError(r, w, http.StatusInternalServerError, "Login error.")
				return
			}
			http.Redirect(w, r, callbackURL, http.StatusFound)
		case connector.CallbackConnector:
			// Use the auth request ID as the "state" token.
			//
			// TODO(ericchiang): Is this appropriate or should we also be using a nonce?
			callbackURL, err := conn.LoginURL(scopes, s.absURL("/callback"), authReq.ID)
			if err != nil {
				s.logger.Errorf("Connector %q returned error when creating callback: %v", connID, err)
				s.renderError(r, w, http.StatusInternalServerError, "Login error.")
				return
			}
			http.Redirect(w, r, callbackURL, http.StatusFound)
		case connector.PasswordConnector:
			loginURL := url.URL{
				Path: s.absPath("/auth", connID, "login"),
			}
			q := loginURL.Query()
			q.Set("state", authReq.ID)
			q.Set("back", backLink)
			loginURL.RawQuery = q.Encode()

			http.Redirect(w, r, loginURL.String(), http.StatusFound)
		case connector.SAMLConnector:
			action, value, err := conn.POSTData(scopes, authReq.ID)
			if err != nil {
				s.logger.Errorf("Creating SAML data: %v", err)
				s.renderError(r, w, http.StatusInternalServerError, "Connector Login Error")
				return
			}

			// TODO(ericchiang): Don't inline this.
			fmt.Fprintf(w, `<!DOCTYPE html>
			  <html lang="en">
			  <head>
			    <meta http-equiv="content-type" content="text/html; charset=utf-8">
			    <title>SAML login</title>
			  </head>
			  <body>
			    <form method="post" action="%s" >
				    <input type="hidden" name="SAMLRequest" value="%s" />
				    <input type="hidden" name="RelayState" value="%s" />
			    </form>
				<script>
				    document.forms[0].submit();
				</script>
			  </body>
			  </html>`, action, value, authReq.ID)
		case connector.Web3Connector:
			challengeURL := url.URL{Path: s.absPath("/auth", connID, "challenge")}
			verifyURL := url.URL{Path: s.absPath("/auth", connID, "verify")}
			s.templates.web3login(r, w, challengeURL.String(), verifyURL.String(), authReq.ID, conn.InfuraID())
		default:
			s.renderError(r, w, http.StatusBadRequest, "Requested resource does not exist.")
		}
	default:
		s.renderError(r, w, http.StatusBadRequest, "Unsupported request method.")
	}
}

func (s *Server) handlePasswordLogin(w http.ResponseWriter, r *http.Request) {
	authID := r.URL.Query().Get("state")
	if authID == "" {
		s.renderError(r, w, http.StatusBadRequest, "User session error.")
		return
	}

	backLink := r.URL.Query().Get("back")

	authReq, err := s.storage.GetAuthRequest(authID)
	if err != nil {
		if err == storage.ErrNotFound {
			s.logger.Errorf("Invalid 'state' parameter provided: %v", err)
			s.renderError(r, w, http.StatusBadRequest, "Requested resource does not exist.")
			return
		}
		s.logger.Errorf("Failed to get auth request: %v", err)
		s.renderError(r, w, http.StatusInternalServerError, "Database error.")
		return
	}

	connID, err := url.PathUnescape(mux.Vars(r)["connector"])
	if err != nil {
		s.logger.Errorf("Failed to parse connector: %v", err)
		s.renderError(r, w, http.StatusBadRequest, "Requested resource does not exist")
		return
	} else if connID != "" && connID != authReq.ConnectorID {
		s.logger.Errorf("Connector mismatch: authentication started with id %q, but password login for id %q was triggered", authReq.ConnectorID, connID)
		s.renderError(r, w, http.StatusInternalServerError, "Requested resource does not exist.")
		return
	}

	conn, err := s.getConnector(authReq.ConnectorID)
	if err != nil {
		s.logger.Errorf("Failed to get connector with id %q : %v", authReq.ConnectorID, err)
		s.renderError(r, w, http.StatusInternalServerError, "Requested resource does not exist.")
		return
	}

	pwConn, ok := conn.Connector.(connector.PasswordConnector)
	if !ok {
		s.logger.Errorf("Expected password connector in handlePasswordLogin(), but got %v", pwConn)
		s.renderError(r, w, http.StatusInternalServerError, "Requested resource does not exist.")
		return
	}

	switch r.Method {
	case http.MethodGet:
		if err := s.templates.password(r, w, r.URL.String(), "", usernamePrompt(pwConn), false, backLink); err != nil {
			s.logger.Errorf("Server template error: %v", err)
		}
	case http.MethodPost:
		username := r.FormValue("login")
		password := r.FormValue("password")
		scopes := parseScopes(authReq.Scopes)

		identity, ok, err := pwConn.Login(r.Context(), scopes, username, password)
		if err != nil {
			s.logger.Errorf("Failed to login user: %v", err)
			s.renderError(r, w, http.StatusInternalServerError, fmt.Sprintf("Login error: %v", err))
			return
		}
		if !ok {
			if err := s.templates.password(r, w, r.URL.String(), username, usernamePrompt(pwConn), true, backLink); err != nil {
				s.logger.Errorf("Server template error: %v", err)
			}
			return
		}
		redirectURL, err := s.finalizeLogin(identity, authReq, conn.Connector)
		if err != nil {
			s.logger.Errorf("Failed to finalize login: %v", err)
			s.renderError(r, w, http.StatusInternalServerError, "Login error.")
			return
		}

		http.Redirect(w, r, redirectURL, http.StatusSeeOther)
	default:
		s.renderError(r, w, http.StatusBadRequest, "Unsupported request method.")
	}
}

func (s *Server) handleConnectorCallback(w http.ResponseWriter, r *http.Request) {
	var authID string
	switch r.Method {
	case http.MethodGet: // OAuth2 callback
		if authID = r.URL.Query().Get("state"); authID == "" {
			s.renderError(r, w, http.StatusBadRequest, "User session error.")
			return
		}
	case http.MethodPost: // SAML or response_mode=form_post binding
		if authID = r.PostFormValue("RelayState"); authID == "" {
			if authID = r.PostFormValue("state"); authID == "" {
				s.renderError(r, w, http.StatusBadRequest, "User session error.")
				return
			}
		}
	default:
		s.renderError(r, w, http.StatusBadRequest, "Method not supported")
		return
	}

	authReq, err := s.storage.GetAuthRequest(authID)
	if err != nil {
		if err == storage.ErrNotFound {
			s.logger.Errorf("Invalid 'state' parameter provided: %v", err)
			s.renderError(r, w, http.StatusBadRequest, "Requested resource does not exist.")
			return
		}
		s.logger.Errorf("Failed to get auth request: %v", err)
		s.renderError(r, w, http.StatusInternalServerError, "Database error.")
		return
	}

	connID, err := url.PathUnescape(mux.Vars(r)["connector"])
	if err != nil {
		s.logger.Errorf("Failed to get connector with id %q : %v", authReq.ConnectorID, err)
		s.renderError(r, w, http.StatusInternalServerError, "Requested resource does not exist.")
		return
	} else if connID != "" && connID != authReq.ConnectorID {
		s.logger.Errorf("Connector mismatch: authentication started with id %q, but callback for id %q was triggered", authReq.ConnectorID, connID)
		s.renderError(r, w, http.StatusInternalServerError, "Requested resource does not exist.")
		return
	}

	conn, err := s.getConnector(authReq.ConnectorID)
	if err != nil {
		s.logger.Errorf("Failed to get connector with id %q : %v", authReq.ConnectorID, err)
		s.renderError(r, w, http.StatusInternalServerError, "Requested resource does not exist.")
		return
	}

	var identity connector.Identity
	switch conn := conn.Connector.(type) {
	case connector.CallbackConnectorFormPOST:
		if r.Method != http.MethodPost {
			s.logger.Errorf("Invalid request mapped to response_mode=form_post OAuth2 connector")
			s.renderError(r, w, http.StatusBadRequest, "Invalid form_post request")
			return
		}
		identity, err = conn.HandlePOST(parseScopes(authReq.Scopes), r)
	case connector.CallbackConnector:
		if r.Method != http.MethodGet {
			s.logger.Errorf("SAML request mapped to OAuth2 connector")
			s.renderError(r, w, http.StatusBadRequest, "Invalid request")
			return
		}
		identity, err = conn.HandleCallback(parseScopes(authReq.Scopes), r)
	case connector.SAMLConnector:
		if r.Method != http.MethodPost {
			s.logger.Errorf("OAuth2 request mapped to SAML connector")
			s.renderError(r, w, http.StatusBadRequest, "Invalid request")
			return
		}
		identity, err = conn.HandlePOST(parseScopes(authReq.Scopes), r.PostFormValue("SAMLResponse"), authReq.ID)
	default:
		s.renderError(r, w, http.StatusInternalServerError, "Requested resource does not exist.")
		return
	}

	if err != nil {
		s.logger.Errorf("Failed to authenticate: %v", err)
		s.renderError(r, w, http.StatusInternalServerError, fmt.Sprintf("Failed to authenticate: %v", err))
		return
	}

	redirectURL, err := s.finalizeLogin(identity, authReq, conn.Connector)
	if err != nil {
		s.logger.Errorf("Failed to finalize login: %v", err)
		s.renderError(r, w, http.StatusInternalServerError, "Login error.")
		return
	}

	http.Redirect(w, r, redirectURL, http.StatusSeeOther)
}

// finalizeLogin associates the user's identity with the current AuthRequest, then returns
// the approval page's path.
func (s *Server) finalizeLogin(identity connector.Identity, authReq storage.AuthRequest, conn connector.Connector) (string, error) {
	claims := storage.Claims{
		UserID:            identity.UserID,
		Username:          identity.Username,
		PreferredUsername: identity.PreferredUsername,
		Email:             identity.Email,
		EmailVerified:     identity.EmailVerified,
		Groups:            identity.Groups,
	}

	updater := func(a storage.AuthRequest) (storage.AuthRequest, error) {
		a.LoggedIn = true
		a.Claims = claims
		a.ConnectorData = identity.ConnectorData
		return a, nil
	}
	if err := s.storage.UpdateAuthRequest(authReq.ID, updater); err != nil {
		return "", fmt.Errorf("failed to update auth request: %v", err)
	}

	email := claims.Email
	if !claims.EmailVerified {
		email += " (unverified)"
	}

	s.logger.Infof("login successful: connector %q, username=%q, preferred_username=%q, email=%q, groups=%q",
		authReq.ConnectorID, claims.Username, claims.PreferredUsername, email, claims.Groups)

	returnURL := path.Join(s.issuerURL.Path, "/approval") + "?req=" + authReq.ID
	_, ok := conn.(connector.RefreshConnector)
	if !ok {
		return returnURL, nil
	}

	// Try to retrieve an existing OfflineSession object for the corresponding user.
	session, err := s.storage.GetOfflineSessions(identity.UserID, authReq.ConnectorID)
	if err != nil {
		if err != storage.ErrNotFound {
			s.logger.Errorf("failed to get offline session: %v", err)
			return "", err
		}
		offlineSessions := storage.OfflineSessions{
			UserID:        identity.UserID,
			ConnID:        authReq.ConnectorID,
			Refresh:       make(map[string]*storage.RefreshTokenRef),
			ConnectorData: identity.ConnectorData,
		}

		// Create a new OfflineSession object for the user and add a reference object for
		// the newly received refreshtoken.
		if err := s.storage.CreateOfflineSessions(offlineSessions); err != nil {
			s.logger.Errorf("failed to create offline session: %v", err)
			return "", err
		}

		return returnURL, nil
	}

	// Update existing OfflineSession obj with new RefreshTokenRef.
	if err := s.storage.UpdateOfflineSessions(session.UserID, session.ConnID, func(old storage.OfflineSessions) (storage.OfflineSessions, error) {
		if len(identity.ConnectorData) > 0 {
			old.ConnectorData = identity.ConnectorData
		}
		return old, nil
	}); err != nil {
		s.logger.Errorf("failed to update offline session: %v", err)
		return "", err
	}

	return returnURL, nil
}

func (s *Server) handleApproval(w http.ResponseWriter, r *http.Request) {
	authReq, err := s.storage.GetAuthRequest(r.FormValue("req"))
	if err != nil {
		s.logger.Errorf("Failed to get auth request: %v", err)
		s.renderError(r, w, http.StatusInternalServerError, "Database error.")
		return
	}
	if !authReq.LoggedIn {
		s.logger.Errorf("Auth request does not have an identity for approval")
		s.renderError(r, w, http.StatusInternalServerError, "Login process not yet finalized.")
		return
	}

	switch r.Method {
	case http.MethodGet:
		if s.skipApproval {
			s.sendCodeResponse(w, r, authReq)
			return
		}
		client, err := s.storage.GetClient(authReq.ClientID)
		if err != nil {
			s.logger.Errorf("Failed to get client %q: %v", authReq.ClientID, err)
			s.renderError(r, w, http.StatusInternalServerError, "Failed to retrieve client.")
			return
		}
		if err := s.templates.approval(r, w, authReq.ID, authReq.Claims.Username, client.Name, authReq.Scopes); err != nil {
			s.logger.Errorf("Server template error: %v", err)
		}
	case http.MethodPost:
		if r.FormValue("approval") != "approve" {
			s.renderError(r, w, http.StatusInternalServerError, "Approval rejected.")
			return
		}
		s.sendCodeResponse(w, r, authReq)
	}
}

func (s *Server) sendCodeResponse(w http.ResponseWriter, r *http.Request, authReq storage.AuthRequest) {
	if s.now().After(authReq.Expiry) {
		s.renderError(r, w, http.StatusBadRequest, "User session has expired.")
		return
	}

	if err := s.storage.DeleteAuthRequest(authReq.ID); err != nil {
		if err != storage.ErrNotFound {
			s.logger.Errorf("Failed to delete authorization request: %v", err)
			s.renderError(r, w, http.StatusInternalServerError, "Internal server error.")
		} else {
			s.renderError(r, w, http.StatusBadRequest, "User session error.")
		}
		return
	}
	u, err := url.Parse(authReq.RedirectURI)
	if err != nil {
		s.renderError(r, w, http.StatusInternalServerError, "Invalid redirect URI.")
		return
	}

	var (
		// Was the initial request using the implicit or hybrid flow instead of
		// the "normal" code flow?
		implicitOrHybrid = false

		// Only present in hybrid or code flow. code.ID == "" if this is not set.
		code storage.AuthCode

		// ID token returned immediately if the response_type includes "id_token".
		// Only valid for implicit and hybrid flows.
		idToken       string
		idTokenExpiry time.Time

		// Access token
		accessToken string
	)

	for _, responseType := range authReq.ResponseTypes {
		switch responseType {
		case responseTypeCode:
			code = storage.AuthCode{
				ID:            storage.NewID(),
				ClientID:      authReq.ClientID,
				ConnectorID:   authReq.ConnectorID,
				Nonce:         authReq.Nonce,
				Scopes:        authReq.Scopes,
				Claims:        authReq.Claims,
				Expiry:        s.now().Add(time.Minute * 30),
				RedirectURI:   authReq.RedirectURI,
				ConnectorData: authReq.ConnectorData,
				PKCE:          authReq.PKCE,
			}
			if err := s.storage.CreateAuthCode(code); err != nil {
				s.logger.Errorf("Failed to create auth code: %v", err)
				s.renderError(r, w, http.StatusInternalServerError, "Internal server error.")
				return
			}

			// Implicit and hybrid flows that try to use the OOB redirect URI are
			// rejected earlier. If we got here we're using the code flow.
			if authReq.RedirectURI == redirectURIOOB {
				if err := s.templates.oob(r, w, code.ID); err != nil {
					s.logger.Errorf("Server template error: %v", err)
				}
				return
			}
		case responseTypeToken:
			implicitOrHybrid = true
		case responseTypeIDToken:
			implicitOrHybrid = true
			var err error

			accessToken, err = s.newAccessToken(authReq.ClientID, authReq.Claims, authReq.Scopes, authReq.Nonce, authReq.ConnectorID)
			if err != nil {
				s.logger.Errorf("failed to create new access token: %v", err)
				s.tokenErrHelper(w, errServerError, "", http.StatusInternalServerError)
				return
			}

			idToken, idTokenExpiry, err = s.newIDToken(authReq.ClientID, authReq.Claims, authReq.Scopes, authReq.Nonce, accessToken, code.ID, authReq.ConnectorID)
			if err != nil {
				s.logger.Errorf("failed to create ID token: %v", err)
				s.tokenErrHelper(w, errServerError, "", http.StatusInternalServerError)
				return
			}
		}
	}

	if implicitOrHybrid {
		v := url.Values{}
		v.Set("access_token", accessToken)
		v.Set("token_type", "bearer")
		v.Set("state", authReq.State)
		if idToken != "" {
			v.Set("id_token", idToken)
			// The hybrid flow with only "code token" or "code id_token" doesn't return an
			// "expires_in" value. If "code" wasn't provided, indicating the implicit flow,
			// don't add it.
			//
			// https://openid.net/specs/openid-connect-core-1_0.html#HybridAuthResponse
			if code.ID == "" {
				v.Set("expires_in", strconv.Itoa(int(idTokenExpiry.Sub(s.now()).Seconds())))
			}
		}
		if code.ID != "" {
			v.Set("code", code.ID)
		}

		// Implicit and hybrid flows return their values as part of the fragment.
		//
		//   HTTP/1.1 303 See Other
		//   Location: https://client.example.org/cb#
		//     access_token=SlAV32hkKG
		//     &token_type=bearer
		//     &id_token=eyJ0 ... NiJ9.eyJ1c ... I6IjIifX0.DeWt4Qu ... ZXso
		//     &expires_in=3600
		//     &state=af0ifjsldkj
		//
		u.Fragment = v.Encode()
	} else {
		// The code flow add values to the URL query.
		//
		//   HTTP/1.1 303 See Other
		//   Location: https://client.example.org/cb?
		//     code=SplxlOBeZQQYbYS6WxSbIA
		//     &state=af0ifjsldkj
		//
		q := u.Query()
		q.Set("code", code.ID)
		q.Set("state", authReq.State)
		u.RawQuery = q.Encode()
	}

	http.Redirect(w, r, u.String(), http.StatusSeeOther)
}

func (s *Server) withClientFromStorage(w http.ResponseWriter, r *http.Request, handler func(http.ResponseWriter, *http.Request, storage.Client)) {
	clientID, clientSecret, ok := r.BasicAuth()
	if ok {
		var err error
		if clientID, err = url.QueryUnescape(clientID); err != nil {
			s.tokenErrHelper(w, errInvalidRequest, "client_id improperly encoded", http.StatusBadRequest)
			return
		}
		if clientSecret, err = url.QueryUnescape(clientSecret); err != nil {
			s.tokenErrHelper(w, errInvalidRequest, "client_secret improperly encoded", http.StatusBadRequest)
			return
		}
	} else {
		clientID = r.PostFormValue("client_id")
		clientSecret = r.PostFormValue("client_secret")
	}

	client, err := s.storage.GetClient(clientID)
	if err != nil {
		if err != storage.ErrNotFound {
			s.logger.Errorf("failed to get client: %v", err)
			s.tokenErrHelper(w, errServerError, "", http.StatusInternalServerError)
		} else {
			s.tokenErrHelper(w, errInvalidClient, "Invalid client credentials.", http.StatusUnauthorized)
		}
		return
	}

	if subtle.ConstantTimeCompare([]byte(client.Secret), []byte(clientSecret)) != 1 {
		if clientSecret == "" {
			s.logger.Infof("missing client_secret on token request for client: %s", client.ID)
		} else {
			s.logger.Infof("invalid client_secret on token request for client: %s", client.ID)
		}
		s.tokenErrHelper(w, errInvalidClient, "Invalid client credentials.", http.StatusUnauthorized)
		return
	}

	handler(w, r, client)
}

func (s *Server) handleToken(w http.ResponseWriter, r *http.Request) {
	w.Header().Set("Content-Type", "application/json")
	if r.Method != http.MethodPost {
		s.tokenErrHelper(w, errInvalidRequest, "method not allowed", http.StatusBadRequest)
		return
	}

	err := r.ParseForm()
	if err != nil {
		s.logger.Errorf("Could not parse request body: %v", err)
		s.tokenErrHelper(w, errInvalidRequest, "", http.StatusBadRequest)
		return
	}

	grantType := r.PostFormValue("grant_type")
	switch grantType {
	case grantTypeDeviceCode:
		s.handleDeviceToken(w, r)
	case grantTypeAuthorizationCode:
		s.withClientFromStorage(w, r, s.handleAuthCode)
	case grantTypeRefreshToken:
		s.withClientFromStorage(w, r, s.handleRefreshToken)
	case grantTypePassword:
		s.withClientFromStorage(w, r, s.handlePasswordGrant)
	default:
		s.tokenErrHelper(w, errUnsupportedGrantType, "", http.StatusBadRequest)
	}
}

func (s *Server) calculateCodeChallenge(codeVerifier, codeChallengeMethod string) (string, error) {
	switch codeChallengeMethod {
	case codeChallengeMethodPlain:
		return codeVerifier, nil
	case codeChallengeMethodS256:
		shaSum := sha256.Sum256([]byte(codeVerifier))
		return base64.RawURLEncoding.EncodeToString(shaSum[:]), nil
	default:
		return "", fmt.Errorf("unknown challenge method (%v)", codeChallengeMethod)
	}
}

// handle an access token request https://tools.ietf.org/html/rfc6749#section-4.1.3
func (s *Server) handleAuthCode(w http.ResponseWriter, r *http.Request, client storage.Client) {
	code := r.PostFormValue("code")
	redirectURI := r.PostFormValue("redirect_uri")

	if code == "" {
		s.tokenErrHelper(w, errInvalidRequest, `Required param: code.`, http.StatusBadRequest)
		return
	}

	authCode, err := s.storage.GetAuthCode(code)
	if err != nil || s.now().After(authCode.Expiry) || authCode.ClientID != client.ID {
		if err != storage.ErrNotFound {
			s.logger.Errorf("failed to get auth code: %v", err)
			s.tokenErrHelper(w, errServerError, "", http.StatusInternalServerError)
		} else {
			s.tokenErrHelper(w, errInvalidGrant, "Invalid or expired code parameter.", http.StatusBadRequest)
		}
		return
	}

	// RFC 7636 (PKCE)
	codeChallengeFromStorage := authCode.PKCE.CodeChallenge
	providedCodeVerifier := r.PostFormValue("code_verifier")

	switch {
	case providedCodeVerifier != "" && codeChallengeFromStorage != "":
		calculatedCodeChallenge, err := s.calculateCodeChallenge(providedCodeVerifier, authCode.PKCE.CodeChallengeMethod)
		if err != nil {
			s.logger.Error(err)
			s.tokenErrHelper(w, errServerError, "", http.StatusInternalServerError)
			return
		}
		if codeChallengeFromStorage != calculatedCodeChallenge {
			s.tokenErrHelper(w, errInvalidGrant, "Invalid code_verifier.", http.StatusBadRequest)
			return
		}
	case providedCodeVerifier != "":
		// Received no code_challenge on /auth, but a code_verifier on /token
		s.tokenErrHelper(w, errInvalidRequest, "No PKCE flow started. Cannot check code_verifier.", http.StatusBadRequest)
		return
	case codeChallengeFromStorage != "":
		// Received PKCE request on /auth, but no code_verifier on /token
		s.tokenErrHelper(w, errInvalidGrant, "Expecting parameter code_verifier in PKCE flow.", http.StatusBadRequest)
		return
	}

	if authCode.RedirectURI != redirectURI {
		s.tokenErrHelper(w, errInvalidRequest, "redirect_uri did not match URI from initial request.", http.StatusBadRequest)
		return
	}

	tokenResponse, err := s.exchangeAuthCode(w, authCode, client)
	if err != nil {
		s.tokenErrHelper(w, errServerError, "", http.StatusInternalServerError)
		return
	}
	s.writeAccessToken(w, tokenResponse)
}

func (s *Server) exchangeAuthCode(w http.ResponseWriter, authCode storage.AuthCode, client storage.Client) (*accessTokenResponse, error) {
	accessToken, err := s.newAccessToken(client.ID, authCode.Claims, authCode.Scopes, authCode.Nonce, authCode.ConnectorID)
	if err != nil {
		s.logger.Errorf("failed to create new access token: %v", err)
		s.tokenErrHelper(w, errServerError, "", http.StatusInternalServerError)
		return nil, err
	}

	idToken, expiry, err := s.newIDToken(client.ID, authCode.Claims, authCode.Scopes, authCode.Nonce, accessToken, authCode.ID, authCode.ConnectorID)
	if err != nil {
		s.logger.Errorf("failed to create ID token: %v", err)
		s.tokenErrHelper(w, errServerError, "", http.StatusInternalServerError)
		return nil, err
	}

	if err := s.storage.DeleteAuthCode(authCode.ID); err != nil {
		s.logger.Errorf("failed to delete auth code: %v", err)
		s.tokenErrHelper(w, errServerError, "", http.StatusInternalServerError)
		return nil, err
	}

	reqRefresh := func() bool {
		// Ensure the connector supports refresh tokens.
		//
		// Connectors like `saml` do not implement RefreshConnector.
		conn, err := s.getConnector(authCode.ConnectorID)
		if err != nil {
			s.logger.Errorf("connector with ID %q not found: %v", authCode.ConnectorID, err)
			s.tokenErrHelper(w, errServerError, "", http.StatusInternalServerError)
			return false
		}

		_, ok := conn.Connector.(connector.RefreshConnector)
		if !ok {
			return false
		}

		for _, scope := range authCode.Scopes {
			if scope == scopeOfflineAccess {
				return true
			}
		}
		return false
	}()
	var refreshToken string
	if reqRefresh {
		refresh := storage.RefreshToken{
			ID:            storage.NewID(),
			Token:         storage.NewID(),
			ClientID:      authCode.ClientID,
			ConnectorID:   authCode.ConnectorID,
			Scopes:        authCode.Scopes,
			Claims:        authCode.Claims,
			Nonce:         authCode.Nonce,
			ConnectorData: authCode.ConnectorData,
			CreatedAt:     s.now(),
			LastUsed:      s.now(),
		}
		token := &internal.RefreshToken{
			RefreshId: refresh.ID,
			Token:     refresh.Token,
		}
		if refreshToken, err = internal.Marshal(token); err != nil {
			s.logger.Errorf("failed to marshal refresh token: %v", err)
			s.tokenErrHelper(w, errServerError, "", http.StatusInternalServerError)
			return nil, err
		}

		if err := s.storage.CreateRefresh(refresh); err != nil {
			s.logger.Errorf("failed to create refresh token: %v", err)
			s.tokenErrHelper(w, errServerError, "", http.StatusInternalServerError)
			return nil, err
		}

		// deleteToken determines if we need to delete the newly created refresh token
		// due to a failure in updating/creating the OfflineSession object for the
		// corresponding user.
		var deleteToken bool
		defer func() {
			if deleteToken {
				// Delete newly created refresh token from storage.
				if err := s.storage.DeleteRefresh(refresh.ID); err != nil {
					s.logger.Errorf("failed to delete refresh token: %v", err)
					s.tokenErrHelper(w, errServerError, "", http.StatusInternalServerError)
					return
				}
			}
		}()

		tokenRef := storage.RefreshTokenRef{
			ID:        refresh.ID,
			ClientID:  refresh.ClientID,
			CreatedAt: refresh.CreatedAt,
			LastUsed:  refresh.LastUsed,
		}

		// Try to retrieve an existing OfflineSession object for the corresponding user.
		if session, err := s.storage.GetOfflineSessions(refresh.Claims.UserID, refresh.ConnectorID); err != nil {
			if err != storage.ErrNotFound {
				s.logger.Errorf("failed to get offline session: %v", err)
				s.tokenErrHelper(w, errServerError, "", http.StatusInternalServerError)
				deleteToken = true
				return nil, err
			}
			offlineSessions := storage.OfflineSessions{
				UserID:  refresh.Claims.UserID,
				ConnID:  refresh.ConnectorID,
				Refresh: make(map[string]*storage.RefreshTokenRef),
			}
			offlineSessions.Refresh[tokenRef.ClientID] = &tokenRef

			// Create a new OfflineSession object for the user and add a reference object for
			// the newly received refreshtoken.
			if err := s.storage.CreateOfflineSessions(offlineSessions); err != nil {
				s.logger.Errorf("failed to create offline session: %v", err)
				s.tokenErrHelper(w, errServerError, "", http.StatusInternalServerError)
				deleteToken = true
				return nil, err
			}
		} else {
			if oldTokenRef, ok := session.Refresh[tokenRef.ClientID]; ok {
				// Delete old refresh token from storage.
				if err := s.storage.DeleteRefresh(oldTokenRef.ID); err != nil && err != storage.ErrNotFound {
					s.logger.Errorf("failed to delete refresh token: %v", err)
					s.tokenErrHelper(w, errServerError, "", http.StatusInternalServerError)
					deleteToken = true
					return nil, err
				}
			}

			// Update existing OfflineSession obj with new RefreshTokenRef.
			if err := s.storage.UpdateOfflineSessions(session.UserID, session.ConnID, func(old storage.OfflineSessions) (storage.OfflineSessions, error) {
				old.Refresh[tokenRef.ClientID] = &tokenRef
				return old, nil
			}); err != nil {
				s.logger.Errorf("failed to update offline session: %v", err)
				s.tokenErrHelper(w, errServerError, "", http.StatusInternalServerError)
				deleteToken = true
				return nil, err
			}
		}
	}
	return s.toAccessTokenResponse(idToken, accessToken, refreshToken, expiry), nil
}

func (s *Server) handleUserInfo(w http.ResponseWriter, r *http.Request) {
	const prefix = "Bearer "

	auth := r.Header.Get("authorization")
	if len(auth) < len(prefix) || !strings.EqualFold(prefix, auth[:len(prefix)]) {
		w.Header().Set("WWW-Authenticate", "Bearer")
		s.tokenErrHelper(w, errAccessDenied, "Invalid bearer token.", http.StatusUnauthorized)
		return
	}
	rawIDToken := auth[len(prefix):]

	verifier := oidc.NewVerifier(s.issuerURL.String(), &storageKeySet{s.storage}, &oidc.Config{SkipClientIDCheck: true})
	idToken, err := verifier.Verify(r.Context(), rawIDToken)
	if err != nil {
		s.tokenErrHelper(w, errAccessDenied, err.Error(), http.StatusForbidden)
		return
	}

	var claims json.RawMessage
	if err := idToken.Claims(&claims); err != nil {
		s.tokenErrHelper(w, errServerError, err.Error(), http.StatusInternalServerError)
		return
	}

	w.Header().Set("Content-Type", "application/json")
	w.Write(claims)
}

func (s *Server) handlePasswordGrant(w http.ResponseWriter, r *http.Request, client storage.Client) {
	// Parse the fields
	if err := r.ParseForm(); err != nil {
		s.tokenErrHelper(w, errInvalidRequest, "Couldn't parse data", http.StatusBadRequest)
		return
	}
	q := r.Form

	nonce := q.Get("nonce")
	// Some clients, like the old go-oidc, provide extra whitespace. Tolerate this.
	scopes := strings.Fields(q.Get("scope"))

	// Parse the scopes if they are passed
	var (
		unrecognized  []string
		invalidScopes []string
	)
	hasOpenIDScope := false
	for _, scope := range scopes {
		switch scope {
		case scopeOpenID:
			hasOpenIDScope = true
		case scopeOfflineAccess, scopeEmail, scopeProfile, scopeGroups, scopeFederatedID:
		default:
			peerID, ok := parseCrossClientScope(scope)
			if !ok {
				unrecognized = append(unrecognized, scope)
				continue
			}

			isTrusted, err := s.validateCrossClientTrust(client.ID, peerID)
			if err != nil {
				s.tokenErrHelper(w, errInvalidClient, fmt.Sprintf("Error validating cross client trust %v.", err), http.StatusBadRequest)
				return
			}
			if !isTrusted {
				invalidScopes = append(invalidScopes, scope)
			}
		}
	}
	if !hasOpenIDScope {
		s.tokenErrHelper(w, errInvalidRequest, `Missing required scope(s) ["openid"].`, http.StatusBadRequest)
		return
	}
	if len(unrecognized) > 0 {
		s.tokenErrHelper(w, errInvalidRequest, fmt.Sprintf("Unrecognized scope(s) %q", unrecognized), http.StatusBadRequest)
		return
	}
	if len(invalidScopes) > 0 {
		s.tokenErrHelper(w, errInvalidRequest, fmt.Sprintf("Client can't request scope(s) %q", invalidScopes), http.StatusBadRequest)
		return
	}

	// Which connector
	connID := s.passwordConnector
	conn, err := s.getConnector(connID)
	if err != nil {
		s.tokenErrHelper(w, errInvalidRequest, "Requested connector does not exist.", http.StatusBadRequest)
		return
	}

	passwordConnector, ok := conn.Connector.(connector.PasswordConnector)
	if !ok {
		s.tokenErrHelper(w, errInvalidRequest, "Requested password connector does not correct type.", http.StatusBadRequest)
		return
	}

	// Login
	username := q.Get("username")
	password := q.Get("password")
	identity, ok, err := passwordConnector.Login(r.Context(), parseScopes(scopes), username, password)
	if err != nil {
		s.logger.Errorf("Failed to login user: %v", err)
		s.tokenErrHelper(w, errInvalidRequest, "Could not login user", http.StatusBadRequest)
		return
	}
	if !ok {
		s.tokenErrHelper(w, errAccessDenied, "Invalid username or password", http.StatusUnauthorized)
		return
	}

	// Build the claims to send the id token
	claims := storage.Claims{
		UserID:            identity.UserID,
		Username:          identity.Username,
		PreferredUsername: identity.PreferredUsername,
		Email:             identity.Email,
		EmailVerified:     identity.EmailVerified,
		Groups:            identity.Groups,
	}

	accessToken, err := s.newAccessToken(client.ID, claims, scopes, nonce, connID)
	if err != nil {
		s.logger.Errorf("password grant failed to create new access token: %v", err)
		s.tokenErrHelper(w, errServerError, "", http.StatusInternalServerError)
		return
	}

	idToken, expiry, err := s.newIDToken(client.ID, claims, scopes, nonce, accessToken, "", connID)
	if err != nil {
		s.logger.Errorf("password grant failed to create new ID token: %v", err)
		s.tokenErrHelper(w, errServerError, "", http.StatusInternalServerError)
		return
	}

	reqRefresh := func() bool {
		// Ensure the connector supports refresh tokens.
		//
		// Connectors like `saml` do not implement RefreshConnector.
		_, ok := conn.Connector.(connector.RefreshConnector)
		if !ok {
			return false
		}

		for _, scope := range scopes {
			if scope == scopeOfflineAccess {
				return true
			}
		}
		return false
	}()
	var refreshToken string
	if reqRefresh {
		refresh := storage.RefreshToken{
			ID:          storage.NewID(),
			Token:       storage.NewID(),
			ClientID:    client.ID,
			ConnectorID: connID,
			Scopes:      scopes,
			Claims:      claims,
			Nonce:       nonce,
			// ConnectorData: authCode.ConnectorData,
			CreatedAt: s.now(),
			LastUsed:  s.now(),
		}
		token := &internal.RefreshToken{
			RefreshId: refresh.ID,
			Token:     refresh.Token,
		}
		if refreshToken, err = internal.Marshal(token); err != nil {
			s.logger.Errorf("failed to marshal refresh token: %v", err)
			s.tokenErrHelper(w, errServerError, "", http.StatusInternalServerError)
			return
		}

		if err := s.storage.CreateRefresh(refresh); err != nil {
			s.logger.Errorf("failed to create refresh token: %v", err)
			s.tokenErrHelper(w, errServerError, "", http.StatusInternalServerError)
			return
		}

		// deleteToken determines if we need to delete the newly created refresh token
		// due to a failure in updating/creating the OfflineSession object for the
		// corresponding user.
		var deleteToken bool
		defer func() {
			if deleteToken {
				// Delete newly created refresh token from storage.
				if err := s.storage.DeleteRefresh(refresh.ID); err != nil {
					s.logger.Errorf("failed to delete refresh token: %v", err)
					s.tokenErrHelper(w, errServerError, "", http.StatusInternalServerError)
					return
				}
			}
		}()

		tokenRef := storage.RefreshTokenRef{
			ID:        refresh.ID,
			ClientID:  refresh.ClientID,
			CreatedAt: refresh.CreatedAt,
			LastUsed:  refresh.LastUsed,
		}

		// Try to retrieve an existing OfflineSession object for the corresponding user.
		if session, err := s.storage.GetOfflineSessions(refresh.Claims.UserID, refresh.ConnectorID); err != nil {
			if err != storage.ErrNotFound {
				s.logger.Errorf("failed to get offline session: %v", err)
				s.tokenErrHelper(w, errServerError, "", http.StatusInternalServerError)
				deleteToken = true
				return
			}
			offlineSessions := storage.OfflineSessions{
				UserID:        refresh.Claims.UserID,
				ConnID:        refresh.ConnectorID,
				Refresh:       make(map[string]*storage.RefreshTokenRef),
				ConnectorData: identity.ConnectorData,
			}
			offlineSessions.Refresh[tokenRef.ClientID] = &tokenRef

			// Create a new OfflineSession object for the user and add a reference object for
			// the newly received refreshtoken.
			if err := s.storage.CreateOfflineSessions(offlineSessions); err != nil {
				s.logger.Errorf("failed to create offline session: %v", err)
				s.tokenErrHelper(w, errServerError, "", http.StatusInternalServerError)
				deleteToken = true
				return
			}
		} else {
			if oldTokenRef, ok := session.Refresh[tokenRef.ClientID]; ok {
				// Delete old refresh token from storage.
				if err := s.storage.DeleteRefresh(oldTokenRef.ID); err != nil {
					if err == storage.ErrNotFound {
						s.logger.Warnf("database inconsistent, refresh token missing: %v", oldTokenRef.ID)
					} else {
						s.logger.Errorf("failed to delete refresh token: %v", err)
						s.tokenErrHelper(w, errServerError, "", http.StatusInternalServerError)
						deleteToken = true
						return
					}
				}
			}

			// Update existing OfflineSession obj with new RefreshTokenRef.
			if err := s.storage.UpdateOfflineSessions(session.UserID, session.ConnID, func(old storage.OfflineSessions) (storage.OfflineSessions, error) {
				old.Refresh[tokenRef.ClientID] = &tokenRef
				old.ConnectorData = identity.ConnectorData
				return old, nil
			}); err != nil {
				s.logger.Errorf("failed to update offline session: %v", err)
				s.tokenErrHelper(w, errServerError, "", http.StatusInternalServerError)
				deleteToken = true
				return
			}
		}
	}

	resp := s.toAccessTokenResponse(idToken, accessToken, refreshToken, expiry)
	s.writeAccessToken(w, resp)
}

type accessTokenResponse struct {
	AccessToken  string `json:"access_token"`
	TokenType    string `json:"token_type"`
	ExpiresIn    int    `json:"expires_in"`
	RefreshToken string `json:"refresh_token,omitempty"`
	IDToken      string `json:"id_token"`
}

func (s *Server) toAccessTokenResponse(idToken, accessToken, refreshToken string, expiry time.Time) *accessTokenResponse {
	return &accessTokenResponse{
		accessToken,
		"bearer",
		int(expiry.Sub(s.now()).Seconds()),
		refreshToken,
		idToken,
	}
}

func (s *Server) writeAccessToken(w http.ResponseWriter, resp *accessTokenResponse) {
	data, err := json.Marshal(resp)
	if err != nil {
		s.logger.Errorf("failed to marshal access token response: %v", err)
		s.tokenErrHelper(w, errServerError, "", http.StatusInternalServerError)
		return
	}
	w.Header().Set("Content-Type", "application/json")
	w.Header().Set("Content-Length", strconv.Itoa(len(data)))

	// Token response must include cache headers https://tools.ietf.org/html/rfc6749#section-5.1
	w.Header().Set("Cache-Control", "no-store")
	w.Header().Set("Pragma", "no-cache")
	w.Write(data)
}

func (s *Server) renderError(r *http.Request, w http.ResponseWriter, status int, description string) {
	if err := s.templates.err(r, w, status, description); err != nil {
		s.logger.Errorf("Server template error: %v", err)
	}
}

func (s *Server) renderJSON(w http.ResponseWriter, body interface{}) {
	w.Header().Set("Content-Type", "application/json")
	if err := json.NewEncoder(w).Encode(body); err != nil {
		s.logger.Errorf("Failed to write JSON response: %v", err)
	}
}

func (s *Server) renderErrorJSON(w http.ResponseWriter, status int, message string) {
	w.WriteHeader(status)
	w.Header().Set("Content-Type", "application/json")
	if err := json.NewEncoder(w).Encode(struct {
		Status  int    `json:"status"`
		Message string `json:"message"`
	}{
		Status:  status,
		Message: message,
	}); err != nil {
		s.logger.Errorf("Failed to write JSON error response: %v", err)
	}
}

func (s *Server) tokenErrHelper(w http.ResponseWriter, typ string, description string, statusCode int) {
	if err := tokenErr(w, typ, description, statusCode); err != nil {
		s.logger.Errorf("token error response: %v", err)
	}
}

// Check for username prompt override from connector. Defaults to "Username".
func usernamePrompt(conn connector.PasswordConnector) string {
	if attr := conn.Prompt(); attr != "" {
		return attr
	}
	return "Username"
}<|MERGE_RESOLUTION|>--- conflicted
+++ resolved
@@ -7,11 +7,8 @@
 	"encoding/base64"
 	"encoding/json"
 	"fmt"
-<<<<<<< HEAD
+	"html/template"
 	"math/big"
-=======
-	"html/template"
->>>>>>> 3836196a
 	"net/http"
 	"net/url"
 	"path"
