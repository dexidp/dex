--- conflicted
+++ resolved
@@ -857,13 +857,10 @@
 		s.withClientFromStorage(w, r, s.handleRefreshToken)
 	case grantTypePassword:
 		s.withClientFromStorage(w, r, s.handlePasswordGrant)
-<<<<<<< HEAD
+	case grantTypeTokenExchange:
+		s.withClientFromStorage(w, r, s.handleTokenExchange)
 	case grantTypeClientCredentials:
 		s.withClientFromStorage(w, r, s.handleClientCredentialsGrant)
-=======
-	case grantTypeTokenExchange:
-		s.withClientFromStorage(w, r, s.handleTokenExchange)
->>>>>>> 5c66c718
 	default:
 		s.tokenErrHelper(w, errUnsupportedGrantType, "", http.StatusBadRequest)
 	}
@@ -1131,14 +1128,14 @@
 		Username: client.Name,
 	}
 
-	accessToken, err := s.newAccessToken(client.ID, claims, scopes, nonce, "client")
-	if err != nil {
-		s.logger.Errorf("failed to create new access token: %v", err)
+	accessToken, _, err := s.newAccessToken(r.Context(), client.ID, claims, scopes, nonce, "client")
+	if err != nil {
+		s.logger.ErrorContext(r.Context(), "failed to create new access token", "err", err)
 		s.tokenErrHelper(w, errServerError, err.Error(), http.StatusInternalServerError)
 		return
 	}
 
-	idToken, expiry, err := s.newIDToken(client.ID, claims, scopes, nonce, accessToken, "", "client")
+	idToken, expiry, err := s.newIDToken(r.Context(), client.ID, claims, scopes, nonce, accessToken, "", "client")
 	if err != nil {
 		s.tokenErrHelper(w, errServerError, fmt.Sprintf("failed to create ID token: %v", err), http.StatusInternalServerError)
 		return
