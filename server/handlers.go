package server

import (
	"context"
	"crypto/hmac"
	"crypto/sha256"
	"crypto/subtle"
	"encoding/base64"
	"encoding/json"
	"fmt"
	"html/template"
	"net/http"
	"net/url"
	"path"
	"sort"
	"strconv"
	"strings"
	"time"

	"github.com/coreos/go-oidc/v3/oidc"
	"github.com/go-jose/go-jose/v4"
	"github.com/gorilla/mux"

	"github.com/dexidp/dex/connector"
	"github.com/dexidp/dex/server/internal"
	"github.com/dexidp/dex/storage"
)

const (
	codeChallengeMethodPlain = "plain"
	codeChallengeMethodS256  = "S256"
)

func (s *Server) handlePublicKeys(w http.ResponseWriter, r *http.Request) {
	// TODO(ericchiang): Cache this.
	keys, err := s.storage.GetKeys()
	if err != nil {
		s.logger.Error("failed to get keys", "err", err)
		s.renderError(r, w, http.StatusInternalServerError, "Internal server error.")
		return
	}

	if keys.SigningKeyPub == nil {
		s.logger.Error("no public keys found.")
		s.renderError(r, w, http.StatusInternalServerError, "Internal server error.")
		return
	}

	jwks := jose.JSONWebKeySet{
		Keys: make([]jose.JSONWebKey, len(keys.VerificationKeys)+1),
	}
	jwks.Keys[0] = *keys.SigningKeyPub
	for i, verificationKey := range keys.VerificationKeys {
		jwks.Keys[i+1] = *verificationKey.PublicKey
	}

	data, err := json.MarshalIndent(jwks, "", "  ")
	if err != nil {
		s.logger.Error("failed to marshal discovery data", "err", err)
		s.renderError(r, w, http.StatusInternalServerError, "Internal server error.")
		return
	}
	maxAge := keys.NextRotation.Sub(s.now())
	if maxAge < (time.Minute * 2) {
		maxAge = time.Minute * 2
	}

	w.Header().Set("Cache-Control", fmt.Sprintf("max-age=%d, must-revalidate", int(maxAge.Seconds())))
	w.Header().Set("Content-Type", "application/json")
	w.Header().Set("Content-Length", strconv.Itoa(len(data)))
	w.Write(data)
}

type discovery struct {
	Issuer            string   `json:"issuer"`
	Auth              string   `json:"authorization_endpoint"`
	Token             string   `json:"token_endpoint"`
	Keys              string   `json:"jwks_uri"`
	UserInfo          string   `json:"userinfo_endpoint"`
	DeviceEndpoint    string   `json:"device_authorization_endpoint"`
	Introspect        string   `json:"introspection_endpoint"`
	GrantTypes        []string `json:"grant_types_supported"`
	ResponseTypes     []string `json:"response_types_supported"`
	Subjects          []string `json:"subject_types_supported"`
	IDTokenAlgs       []string `json:"id_token_signing_alg_values_supported"`
	CodeChallengeAlgs []string `json:"code_challenge_methods_supported"`
	Scopes            []string `json:"scopes_supported"`
	AuthMethods       []string `json:"token_endpoint_auth_methods_supported"`
	Claims            []string `json:"claims_supported"`
}

func (s *Server) discoveryHandler() (http.HandlerFunc, error) {
	d := discovery{
		Issuer:            s.issuerURL.String(),
		Auth:              s.absURL("/auth"),
		Token:             s.absURL("/token"),
		Keys:              s.absURL("/keys"),
		UserInfo:          s.absURL("/userinfo"),
		DeviceEndpoint:    s.absURL("/device/code"),
		Introspect:        s.absURL("/token/introspect"),
		Subjects:          []string{"public"},
		IDTokenAlgs:       []string{string(jose.RS256)},
		CodeChallengeAlgs: []string{codeChallengeMethodS256, codeChallengeMethodPlain},
		Scopes:            []string{"openid", "email", "groups", "profile", "offline_access"},
		AuthMethods:       []string{"client_secret_basic", "client_secret_post"},
		Claims: []string{
			"iss", "sub", "aud", "iat", "exp", "email", "email_verified",
			"locale", "name", "preferred_username", "at_hash",
		},
	}

	for responseType := range s.supportedResponseTypes {
		d.ResponseTypes = append(d.ResponseTypes, responseType)
	}
	sort.Strings(d.ResponseTypes)

	d.GrantTypes = s.supportedGrantTypes

	data, err := json.MarshalIndent(d, "", "  ")
	if err != nil {
		return nil, fmt.Errorf("failed to marshal discovery data: %v", err)
	}

	return http.HandlerFunc(func(w http.ResponseWriter, r *http.Request) {
		w.Header().Set("Content-Type", "application/json")
		w.Header().Set("Content-Length", strconv.Itoa(len(data)))
		w.Write(data)
	}), nil
}

// handleAuthorization handles the OAuth2 auth endpoint.
func (s *Server) handleAuthorization(w http.ResponseWriter, r *http.Request) {
	// Extract the arguments
	if err := r.ParseForm(); err != nil {
		s.logger.Error("failed to parse arguments", "err", err)

		s.renderError(r, w, http.StatusBadRequest, err.Error())
		return
	}

	connectorID := r.Form.Get("connector_id")

	connectors, err := s.storage.ListConnectors()
	if err != nil {
		s.logger.Error("failed to get list of connectors", "err", err)
		s.renderError(r, w, http.StatusInternalServerError, "Failed to retrieve connector list.")
		return
	}

	// We don't need connector_id any more
	r.Form.Del("connector_id")

	// Construct a URL with all of the arguments in its query
	connURL := url.URL{
		RawQuery: r.Form.Encode(),
	}

	// Redirect if a client chooses a specific connector_id
	if connectorID != "" {
		for _, c := range connectors {
			if c.ID == connectorID {
				connURL.Path = s.absPath("/auth", url.PathEscape(c.ID))
				http.Redirect(w, r, connURL.String(), http.StatusFound)
				return
			}
		}
		s.renderError(r, w, http.StatusBadRequest, "Connector ID does not match a valid Connector")
		return
	}

	if len(connectors) == 1 && !s.alwaysShowLogin {
		connURL.Path = s.absPath("/auth", url.PathEscape(connectors[0].ID))
		http.Redirect(w, r, connURL.String(), http.StatusFound)
	}

	connectorInfos := make([]connectorInfo, len(connectors))
	for index, conn := range connectors {
		connURL.Path = s.absPath("/auth", url.PathEscape(conn.ID))
		connectorInfos[index] = connectorInfo{
			ID:   conn.ID,
			Name: conn.Name,
			Type: conn.Type,
			URL:  template.URL(connURL.String()),
		}
	}

	if err := s.templates.login(r, w, connectorInfos); err != nil {
		s.logger.Error("server template error", "err", err)
	}
}

func (s *Server) handleConnectorLogin(w http.ResponseWriter, r *http.Request) {
	ctx := r.Context()
	authReq, err := s.parseAuthorizationRequest(r)
	if err != nil {
		s.logger.Error("failed to parse authorization request", "err", err)

		switch authErr := err.(type) {
		case *redirectedAuthErr:
			authErr.Handler().ServeHTTP(w, r)
		case *displayedAuthErr:
			s.renderError(r, w, authErr.Status, err.Error())
		default:
			panic("unsupported error type")
		}

		return
	}

	connID, err := url.PathUnescape(mux.Vars(r)["connector"])
	if err != nil {
		s.logger.Error("failed to parse connector", "err", err)
		s.renderError(r, w, http.StatusBadRequest, "Requested resource does not exist")
		return
	}

	conn, err := s.getConnector(connID)
	if err != nil {
		s.logger.Error("Failed to get connector", "err", err)
		s.renderError(r, w, http.StatusBadRequest, "Requested resource does not exist")
		return
	}

	// Set the connector being used for the login.
	if authReq.ConnectorID != "" && authReq.ConnectorID != connID {
		s.logger.Error("mismatched connector ID in auth request",
			"auth_request_connector_id", authReq.ConnectorID, "connector_id", connID)
		s.renderError(r, w, http.StatusBadRequest, "Bad connector ID")
		return
	}

	authReq.ConnectorID = connID

	// Actually create the auth request
	authReq.Expiry = s.now().Add(s.authRequestsValidFor)
	if err := s.storage.CreateAuthRequest(ctx, *authReq); err != nil {
		s.logger.Error("failed to create authorization request", "err", err)
		s.renderError(r, w, http.StatusInternalServerError, "Failed to connect to the database.")
		return
	}

	scopes := parseScopes(authReq.Scopes)

	// Work out where the "Select another login method" link should go.
	backLink := ""
	if len(s.connectors) > 1 {
		backLinkURL := url.URL{
			Path:     s.absPath("/auth"),
			RawQuery: r.Form.Encode(),
		}
		backLink = backLinkURL.String()
	}

	switch r.Method {
	case http.MethodGet:
		switch conn := conn.Connector.(type) {
		case connector.CallbackConnector:
			// Use the auth request ID as the "state" token.
			//
			// TODO(ericchiang): Is this appropriate or should we also be using a nonce?
			callbackURL, err := conn.LoginURL(scopes, s.absURL("/callback"), authReq.ID)
			if err != nil {
				s.logger.Error("connector returned error when creating callback", "connector_id", connID, "err", err)
				s.renderError(r, w, http.StatusInternalServerError, "Login error.")
				return
			}
			http.Redirect(w, r, callbackURL, http.StatusFound)
		case connector.PasswordConnector:
			loginURL := url.URL{
				Path: s.absPath("/auth", connID, "login"),
			}
			q := loginURL.Query()
			q.Set("state", authReq.ID)
			q.Set("back", backLink)
			loginURL.RawQuery = q.Encode()

			http.Redirect(w, r, loginURL.String(), http.StatusFound)
		case connector.SAMLConnector:
			action, value, err := conn.POSTData(scopes, authReq.ID)
			if err != nil {
				s.logger.Error("creating SAML data", "err", err)
				s.renderError(r, w, http.StatusInternalServerError, "Connector Login Error")
				return
			}

			// TODO(ericchiang): Don't inline this.
			fmt.Fprintf(w, `<!DOCTYPE html>
			  <html lang="en">
			  <head>
			    <meta http-equiv="content-type" content="text/html; charset=utf-8">
			    <title>SAML login</title>
			  </head>
			  <body>
			    <form method="post" action="%s" >
				    <input type="hidden" name="SAMLRequest" value="%s" />
				    <input type="hidden" name="RelayState" value="%s" />
			    </form>
				<script>
				    document.forms[0].submit();
				</script>
			  </body>
			  </html>`, action, value, authReq.ID)
		default:
			s.renderError(r, w, http.StatusBadRequest, "Requested resource does not exist.")
		}
	default:
		s.renderError(r, w, http.StatusBadRequest, "Unsupported request method.")
	}
}

func (s *Server) handlePasswordLogin(w http.ResponseWriter, r *http.Request) {
	ctx := r.Context()
	authID := r.URL.Query().Get("state")
	if authID == "" {
		s.renderError(r, w, http.StatusBadRequest, "User session error.")
		return
	}

	backLink := r.URL.Query().Get("back")

	authReq, err := s.storage.GetAuthRequest(authID)
	if err != nil {
		if err == storage.ErrNotFound {
			s.logger.Error("invalid 'state' parameter provided", "err", err)
			s.renderError(r, w, http.StatusBadRequest, "Requested resource does not exist.")
			return
		}
		s.logger.Error("failed to get auth request", "err", err)
		s.renderError(r, w, http.StatusInternalServerError, "Database error.")
		return
	}

	connID, err := url.PathUnescape(mux.Vars(r)["connector"])
	if err != nil {
		s.logger.Error("failed to parse connector", "err", err)
		s.renderError(r, w, http.StatusBadRequest, "Requested resource does not exist")
		return
	} else if connID != "" && connID != authReq.ConnectorID {
		s.logger.Error("connector mismatch: password login triggered for different connector from authentication start", "start_connector_id", authReq.ConnectorID, "password_connector_id", connID)
		s.renderError(r, w, http.StatusInternalServerError, "Requested resource does not exist.")
		return
	}

	conn, err := s.getConnector(authReq.ConnectorID)
	if err != nil {
		s.logger.Error("failed to get connector", "connector_id", authReq.ConnectorID, "err", err)
		s.renderError(r, w, http.StatusInternalServerError, "Requested resource does not exist.")
		return
	}

	pwConn, ok := conn.Connector.(connector.PasswordConnector)
	if !ok {
		s.logger.Error("expected password connector in handlePasswordLogin()", "password_connector", pwConn)
		s.renderError(r, w, http.StatusInternalServerError, "Requested resource does not exist.")
		return
	}

	switch r.Method {
	case http.MethodGet:
		if err := s.templates.password(r, w, r.URL.String(), "", usernamePrompt(pwConn), false, backLink); err != nil {
			s.logger.Error("server template error", "err", err)
		}
	case http.MethodPost:
		username := r.FormValue("login")
		password := r.FormValue("password")
		scopes := parseScopes(authReq.Scopes)

		identity, ok, err := pwConn.Login(ctx, scopes, username, password)
		if err != nil {
			s.logger.Error("failed to login user", "err", err)
			s.renderError(r, w, http.StatusInternalServerError, fmt.Sprintf("Login error: %v", err))
			return
		}
		if !ok {
			if err := s.templates.password(r, w, r.URL.String(), username, usernamePrompt(pwConn), true, backLink); err != nil {
				s.logger.Error("server template error", "err", err)
			}
			s.logger.Error("failed login attempt: Invalid credentials.", "user", username)
			return
		}
		redirectURL, canSkipApproval, err := s.finalizeLogin(ctx, identity, authReq, conn.Connector)
		if err != nil {
			s.logger.Error("failed to finalize login", "err", err)
			s.renderError(r, w, http.StatusInternalServerError, "Login error.")
			return
		}

		if canSkipApproval {
			authReq, err = s.storage.GetAuthRequest(authReq.ID)
			if err != nil {
				s.logger.Error("failed to get finalized auth request", "err", err)
				s.renderError(r, w, http.StatusInternalServerError, "Login error.")
				return
			}
			s.sendCodeResponse(w, r, authReq)
			return
		}

		http.Redirect(w, r, redirectURL, http.StatusSeeOther)
	default:
		s.renderError(r, w, http.StatusBadRequest, "Unsupported request method.")
	}
}

func (s *Server) handleConnectorCallback(w http.ResponseWriter, r *http.Request) {
	ctx := r.Context()
	var authID string
	switch r.Method {
	case http.MethodGet: // OAuth2 callback
		if authID = r.URL.Query().Get("state"); authID == "" {
			s.renderError(r, w, http.StatusBadRequest, "User session error.")
			return
		}
	case http.MethodPost: // SAML POST binding
		if authID = r.PostFormValue("RelayState"); authID == "" {
			s.renderError(r, w, http.StatusBadRequest, "User session error.")
			return
		}
	default:
		s.renderError(r, w, http.StatusBadRequest, "Method not supported")
		return
	}

	authReq, err := s.storage.GetAuthRequest(authID)
	if err != nil {
		if err == storage.ErrNotFound {
			s.logger.Error("invalid 'state' parameter provided", "err", err)
			s.renderError(r, w, http.StatusBadRequest, "Requested resource does not exist.")
			return
		}
		s.logger.Error("failed to get auth request", "err", err)
		s.renderError(r, w, http.StatusInternalServerError, "Database error.")
		return
	}

	connID, err := url.PathUnescape(mux.Vars(r)["connector"])
	if err != nil {
		s.logger.Error("failed to get connector", "connector_id", authReq.ConnectorID, "err", err)
		s.renderError(r, w, http.StatusInternalServerError, "Requested resource does not exist.")
		return
	} else if connID != "" && connID != authReq.ConnectorID {
		s.logger.Error("connector mismatch: callback triggered for different connector than authentication start", "authentication_start_connector_id", authReq.ConnectorID, "connector_id", connID)
		s.renderError(r, w, http.StatusInternalServerError, "Requested resource does not exist.")
		return
	}

	conn, err := s.getConnector(authReq.ConnectorID)
	if err != nil {
		s.logger.Error("failed to get connector", "connector_id", authReq.ConnectorID, "err", err)
		s.renderError(r, w, http.StatusInternalServerError, "Requested resource does not exist.")
		return
	}

	var identity connector.Identity
	switch conn := conn.Connector.(type) {
	case connector.CallbackConnector:
		if r.Method != http.MethodGet {
			s.logger.Error("SAML request mapped to OAuth2 connector")
			s.renderError(r, w, http.StatusBadRequest, "Invalid request")
			return
		}
		identity, err = conn.HandleCallback(parseScopes(authReq.Scopes), r)
	case connector.SAMLConnector:
		if r.Method != http.MethodPost {
			s.logger.Error("OAuth2 request mapped to SAML connector")
			s.renderError(r, w, http.StatusBadRequest, "Invalid request")
			return
		}
		identity, err = conn.HandlePOST(parseScopes(authReq.Scopes), r.PostFormValue("SAMLResponse"), authReq.ID)
	default:
		s.renderError(r, w, http.StatusInternalServerError, "Requested resource does not exist.")
		return
	}

	if err != nil {
		s.logger.Error("failed to authenticate", "err", err)
		s.renderError(r, w, http.StatusInternalServerError, fmt.Sprintf("Failed to authenticate: %v", err))
		return
	}

	redirectURL, canSkipApproval, err := s.finalizeLogin(ctx, identity, authReq, conn.Connector)
	if err != nil {
		s.logger.Error("failed to finalize login", "err", err)
		s.renderError(r, w, http.StatusInternalServerError, "Login error.")
		return
	}

	if canSkipApproval {
		authReq, err = s.storage.GetAuthRequest(authReq.ID)
		if err != nil {
			s.logger.Error("failed to get finalized auth request", "err", err)
			s.renderError(r, w, http.StatusInternalServerError, "Login error.")
			return
		}
		s.sendCodeResponse(w, r, authReq)
		return
	}

	http.Redirect(w, r, redirectURL, http.StatusSeeOther)
}

// finalizeLogin associates the user's identity with the current AuthRequest, then returns
// the approval page's path.
func (s *Server) finalizeLogin(ctx context.Context, identity connector.Identity, authReq storage.AuthRequest, conn connector.Connector) (string, bool, error) {
	claims := storage.Claims{
		UserID:            identity.UserID,
		Username:          identity.Username,
		PreferredUsername: identity.PreferredUsername,
		Email:             identity.Email,
		EmailVerified:     identity.EmailVerified,
		Groups:            identity.Groups,
	}

	updater := func(a storage.AuthRequest) (storage.AuthRequest, error) {
		a.LoggedIn = true
		a.Claims = claims
		a.ConnectorData = identity.ConnectorData
		return a, nil
	}
	if err := s.storage.UpdateAuthRequest(authReq.ID, updater); err != nil {
		return "", false, fmt.Errorf("failed to update auth request: %v", err)
	}

	email := claims.Email
	if !claims.EmailVerified {
		email += " (unverified)"
	}

	s.logger.Info("login successful",
		"connector_id", authReq.ConnectorID, "username", claims.Username,
		"preferred_username", claims.PreferredUsername, "email", email, "groups", claims.Groups)

	// we can skip the redirect to /approval and go ahead and send code if it's not required
	if s.skipApproval && !authReq.ForceApprovalPrompt {
		return "", true, nil
	}

	// an HMAC is used here to ensure that the request ID is unpredictable, ensuring that an attacker who intercepted the original
	// flow would be unable to poll for the result at the /approval endpoint
	h := hmac.New(sha256.New, authReq.HMACKey)
	h.Write([]byte(authReq.ID))
	mac := h.Sum(nil)

	returnURL := path.Join(s.issuerURL.Path, "/approval") + "?req=" + authReq.ID + "&hmac=" + base64.RawURLEncoding.EncodeToString(mac)
	_, ok := conn.(connector.RefreshConnector)
	if !ok {
		return returnURL, false, nil
	}

	offlineAccessRequested := false
	for _, scope := range authReq.Scopes {
		if scope == scopeOfflineAccess {
			offlineAccessRequested = true
			break
		}
	}
	if !offlineAccessRequested {
		return returnURL, false, nil
	}

	// Try to retrieve an existing OfflineSession object for the corresponding user.
	session, err := s.storage.GetOfflineSessions(identity.UserID, authReq.ConnectorID)
	if err != nil {
		if err != storage.ErrNotFound {
			s.logger.Error("failed to get offline session", "err", err)
			return "", false, err
		}
		offlineSessions := storage.OfflineSessions{
			UserID:        identity.UserID,
			ConnID:        authReq.ConnectorID,
			Refresh:       make(map[string]*storage.RefreshTokenRef),
			ConnectorData: identity.ConnectorData,
		}

		// Create a new OfflineSession object for the user and add a reference object for
		// the newly received refreshtoken.
		if err := s.storage.CreateOfflineSessions(ctx, offlineSessions); err != nil {
			s.logger.Error("failed to create offline session", "err", err)
			return "", false, err
		}

		return returnURL, false, nil
	}

	// Update existing OfflineSession obj with new RefreshTokenRef.
	if err := s.storage.UpdateOfflineSessions(session.UserID, session.ConnID, func(old storage.OfflineSessions) (storage.OfflineSessions, error) {
		if len(identity.ConnectorData) > 0 {
			old.ConnectorData = identity.ConnectorData
		}
		return old, nil
	}); err != nil {
		s.logger.Error("failed to update offline session", "err", err)
		return "", false, err
	}

	return returnURL, false, nil
}

func (s *Server) handleApproval(w http.ResponseWriter, r *http.Request) {
	macEncoded := r.FormValue("hmac")
	if macEncoded == "" {
		s.renderError(r, w, http.StatusUnauthorized, "Unauthorized request")
		return
	}
	mac, err := base64.RawURLEncoding.DecodeString(macEncoded)
	if err != nil {
		s.renderError(r, w, http.StatusUnauthorized, "Unauthorized request")
		return
	}

	authReq, err := s.storage.GetAuthRequest(r.FormValue("req"))
	if err != nil {
		s.logger.Error("failed to get auth request", "err", err)
		s.renderError(r, w, http.StatusInternalServerError, "Database error.")
		return
	}
	if !authReq.LoggedIn {
		s.logger.Error("auth request does not have an identity for approval")
		s.renderError(r, w, http.StatusInternalServerError, "Login process not yet finalized.")
		return
	}

	// build expected hmac with secret key
	h := hmac.New(sha256.New, authReq.HMACKey)
	h.Write([]byte(authReq.ID))
	expectedMAC := h.Sum(nil)
	// constant time comparison
	if !hmac.Equal(mac, expectedMAC) {
		s.renderError(r, w, http.StatusUnauthorized, "Unauthorized request")
		return
	}

	switch r.Method {
	case http.MethodGet:
		client, err := s.storage.GetClient(authReq.ClientID)
		if err != nil {
			s.logger.Error("Failed to get client", "client_id", authReq.ClientID, "err", err)
			s.renderError(r, w, http.StatusInternalServerError, "Failed to retrieve client.")
			return
		}
		if err := s.templates.approval(r, w, authReq.ID, authReq.Claims.Username, client.Name, authReq.Scopes); err != nil {
			s.logger.Error("server template error", "err", err)
		}
	case http.MethodPost:
		if r.FormValue("approval") != "approve" {
			s.renderError(r, w, http.StatusInternalServerError, "Approval rejected.")
			return
		}
		s.sendCodeResponse(w, r, authReq)
	}
}

func (s *Server) sendCodeResponse(w http.ResponseWriter, r *http.Request, authReq storage.AuthRequest) {
	ctx := r.Context()
	if s.now().After(authReq.Expiry) {
		s.renderError(r, w, http.StatusBadRequest, "User session has expired.")
		return
	}

	if err := s.storage.DeleteAuthRequest(authReq.ID); err != nil {
		if err != storage.ErrNotFound {
			s.logger.Error("Failed to delete authorization request", "err", err)
			s.renderError(r, w, http.StatusInternalServerError, "Internal server error.")
		} else {
			s.renderError(r, w, http.StatusBadRequest, "User session error.")
		}
		return
	}
	u, err := url.Parse(authReq.RedirectURI)
	if err != nil {
		s.renderError(r, w, http.StatusInternalServerError, "Invalid redirect URI.")
		return
	}

	var (
		// Was the initial request using the implicit or hybrid flow instead of
		// the "normal" code flow?
		implicitOrHybrid = false

		// Only present in hybrid or code flow. code.ID == "" if this is not set.
		code storage.AuthCode

		// ID token returned immediately if the response_type includes "id_token".
		// Only valid for implicit and hybrid flows.
		idToken       string
		idTokenExpiry time.Time

		// Access token
		accessToken string
	)

	for _, responseType := range authReq.ResponseTypes {
		switch responseType {
		case responseTypeCode:
			code = storage.AuthCode{
				ID:            storage.NewID(),
				ClientID:      authReq.ClientID,
				ConnectorID:   authReq.ConnectorID,
				Nonce:         authReq.Nonce,
				Scopes:        authReq.Scopes,
				Claims:        authReq.Claims,
				Expiry:        s.now().Add(time.Minute * 30),
				RedirectURI:   authReq.RedirectURI,
				ConnectorData: authReq.ConnectorData,
				PKCE:          authReq.PKCE,
			}
			if err := s.storage.CreateAuthCode(ctx, code); err != nil {
				s.logger.Error("Failed to create auth code", "err", err)
				s.renderError(r, w, http.StatusInternalServerError, "Internal server error.")
				return
			}

			// Implicit and hybrid flows that try to use the OOB redirect URI are
			// rejected earlier. If we got here we're using the code flow.
			if authReq.RedirectURI == redirectURIOOB {
				if err := s.templates.oob(r, w, code.ID); err != nil {
					s.logger.Error("server template error", "err", err)
				}
				return
			}
		case responseTypeToken:
			implicitOrHybrid = true
		case responseTypeIDToken:
			implicitOrHybrid = true
			var err error

			accessToken, _, err = s.newAccessToken(authReq.ClientID, authReq.Claims, authReq.Scopes, authReq.Nonce, authReq.ConnectorID)
			if err != nil {
				s.logger.Error("failed to create new access token", "err", err)
				s.tokenErrHelper(w, errServerError, "", http.StatusInternalServerError)
				return
			}

			idToken, idTokenExpiry, err = s.newIDToken(authReq.ClientID, authReq.Claims, authReq.Scopes, authReq.Nonce, accessToken, code.ID, authReq.ConnectorID)
			if err != nil {
				s.logger.Error("failed to create ID token", "err", err)
				s.tokenErrHelper(w, errServerError, "", http.StatusInternalServerError)
				return
			}
		}
	}

	if implicitOrHybrid {
		v := url.Values{}
		v.Set("access_token", accessToken)
		v.Set("token_type", "bearer")
		v.Set("state", authReq.State)
		if idToken != "" {
			v.Set("id_token", idToken)
			// The hybrid flow with only "code token" or "code id_token" doesn't return an
			// "expires_in" value. If "code" wasn't provided, indicating the implicit flow,
			// don't add it.
			//
			// https://openid.net/specs/openid-connect-core-1_0.html#HybridAuthResponse
			if code.ID == "" {
				v.Set("expires_in", strconv.Itoa(int(idTokenExpiry.Sub(s.now()).Seconds())))
			}
		}
		if code.ID != "" {
			v.Set("code", code.ID)
		}

		// Implicit and hybrid flows return their values as part of the fragment.
		//
		//   HTTP/1.1 303 See Other
		//   Location: https://client.example.org/cb#
		//     access_token=SlAV32hkKG
		//     &token_type=bearer
		//     &id_token=eyJ0 ... NiJ9.eyJ1c ... I6IjIifX0.DeWt4Qu ... ZXso
		//     &expires_in=3600
		//     &state=af0ifjsldkj
		//
		u.Fragment = v.Encode()
	} else {
		// The code flow add values to the URL query.
		//
		//   HTTP/1.1 303 See Other
		//   Location: https://client.example.org/cb?
		//     code=SplxlOBeZQQYbYS6WxSbIA
		//     &state=af0ifjsldkj
		//
		q := u.Query()
		q.Set("code", code.ID)
		q.Set("state", authReq.State)
		u.RawQuery = q.Encode()
	}

	http.Redirect(w, r, u.String(), http.StatusSeeOther)
}

func (s *Server) withClientFromStorage(w http.ResponseWriter, r *http.Request, handler func(http.ResponseWriter, *http.Request, storage.Client)) {
	clientID, clientSecret, ok := r.BasicAuth()
	if ok {
		var err error
		if clientID, err = url.QueryUnescape(clientID); err != nil {
			s.tokenErrHelper(w, errInvalidRequest, "client_id improperly encoded", http.StatusBadRequest)
			return
		}
		if clientSecret, err = url.QueryUnescape(clientSecret); err != nil {
			s.tokenErrHelper(w, errInvalidRequest, "client_secret improperly encoded", http.StatusBadRequest)
			return
		}
	} else {
		clientID = r.PostFormValue("client_id")
		clientSecret = r.PostFormValue("client_secret")
	}

	client, err := s.storage.GetClient(clientID)
	if err != nil {
		if err != storage.ErrNotFound {
			s.logger.Error("failed to get client", "err", err)
			s.tokenErrHelper(w, errServerError, "", http.StatusInternalServerError)
		} else {
			s.tokenErrHelper(w, errInvalidClient, "Invalid client credentials.", http.StatusUnauthorized)
		}
		return
	}

	if subtle.ConstantTimeCompare([]byte(client.Secret), []byte(clientSecret)) != 1 {
		if clientSecret == "" {
			s.logger.Info("missing client_secret on token request", "client_id", client.ID)
		} else {
			s.logger.Info("invalid client_secret on token request", "client_id", client.ID)
		}
		s.tokenErrHelper(w, errInvalidClient, "Invalid client credentials.", http.StatusUnauthorized)
		return
	}

	handler(w, r, client)
}

func (s *Server) handleToken(w http.ResponseWriter, r *http.Request) {
	w.Header().Set("Content-Type", "application/json")
	if r.Method != http.MethodPost {
		s.tokenErrHelper(w, errInvalidRequest, "method not allowed", http.StatusBadRequest)
		return
	}

	err := r.ParseForm()
	if err != nil {
		s.logger.Error("could not parse request body", "err", err)
		s.tokenErrHelper(w, errInvalidRequest, "", http.StatusBadRequest)
		return
	}

<<<<<<< HEAD
	// Set the connector_id to the default value if it wasn't passed to the query
	if !r.Form.Has("connector_id") || r.Form.Get("connector_id") == "" {
		r.Form.Set("connector_id", s.defaultPasswordConnector)
=======
	grantType := r.PostFormValue("grant_type")
	if !contains(s.supportedGrantTypes, grantType) {
		s.logger.Error("unsupported grant type", "grant_type", grantType)
		s.tokenErrHelper(w, errUnsupportedGrantType, "", http.StatusBadRequest)
		return
>>>>>>> 17a9c1c2
	}

	grantType := r.PostFormValue("grant_type")
	switch grantType {
	case grantTypeDeviceCode:
		s.handleDeviceToken(w, r)
	case grantTypeAuthorizationCode:
		s.withClientFromStorage(w, r, s.handleAuthCode)
	case grantTypeRefreshToken:
		s.withClientFromStorage(w, r, s.handleRefreshToken)
	case grantTypePassword:
		s.withClientFromStorage(w, r, s.handlePasswordGrant)
	case grantTypeTokenExchange:
		s.withClientFromStorage(w, r, s.handleTokenExchange)
	default:
		s.tokenErrHelper(w, errUnsupportedGrantType, "", http.StatusBadRequest)
	}
}

func (s *Server) calculateCodeChallenge(codeVerifier, codeChallengeMethod string) (string, error) {
	switch codeChallengeMethod {
	case codeChallengeMethodPlain:
		return codeVerifier, nil
	case codeChallengeMethodS256:
		shaSum := sha256.Sum256([]byte(codeVerifier))
		return base64.RawURLEncoding.EncodeToString(shaSum[:]), nil
	default:
		return "", fmt.Errorf("unknown challenge method (%v)", codeChallengeMethod)
	}
}

// handle an access token request https://tools.ietf.org/html/rfc6749#section-4.1.3
func (s *Server) handleAuthCode(w http.ResponseWriter, r *http.Request, client storage.Client) {
	ctx := r.Context()
	code := r.PostFormValue("code")
	redirectURI := r.PostFormValue("redirect_uri")

	if code == "" {
		s.tokenErrHelper(w, errInvalidRequest, `Required param: code.`, http.StatusBadRequest)
		return
	}

	authCode, err := s.storage.GetAuthCode(code)
	if err != nil || s.now().After(authCode.Expiry) || authCode.ClientID != client.ID {
		if err != storage.ErrNotFound {
			s.logger.Error("failed to get auth code", "err", err)
			s.tokenErrHelper(w, errServerError, "", http.StatusInternalServerError)
		} else {
			s.tokenErrHelper(w, errInvalidGrant, "Invalid or expired code parameter.", http.StatusBadRequest)
		}
		return
	}

	// RFC 7636 (PKCE)
	codeChallengeFromStorage := authCode.PKCE.CodeChallenge
	providedCodeVerifier := r.PostFormValue("code_verifier")

	switch {
	case providedCodeVerifier != "" && codeChallengeFromStorage != "":
		calculatedCodeChallenge, err := s.calculateCodeChallenge(providedCodeVerifier, authCode.PKCE.CodeChallengeMethod)
		if err != nil {
			s.logger.Error("failed to calculate code challenge", "err", err)
			s.tokenErrHelper(w, errServerError, "", http.StatusInternalServerError)
			return
		}
		if codeChallengeFromStorage != calculatedCodeChallenge {
			s.tokenErrHelper(w, errInvalidGrant, "Invalid code_verifier.", http.StatusBadRequest)
			return
		}
	case providedCodeVerifier != "":
		// Received no code_challenge on /auth, but a code_verifier on /token
		s.tokenErrHelper(w, errInvalidRequest, "No PKCE flow started. Cannot check code_verifier.", http.StatusBadRequest)
		return
	case codeChallengeFromStorage != "":
		// Received PKCE request on /auth, but no code_verifier on /token
		s.tokenErrHelper(w, errInvalidGrant, "Expecting parameter code_verifier in PKCE flow.", http.StatusBadRequest)
		return
	}

	if authCode.RedirectURI != redirectURI {
		s.tokenErrHelper(w, errInvalidRequest, "redirect_uri did not match URI from initial request.", http.StatusBadRequest)
		return
	}

	tokenResponse, err := s.exchangeAuthCode(ctx, w, authCode, client)
	if err != nil {
		s.tokenErrHelper(w, errServerError, "", http.StatusInternalServerError)
		return
	}
	s.writeAccessToken(w, tokenResponse)
}

func (s *Server) exchangeAuthCode(ctx context.Context, w http.ResponseWriter, authCode storage.AuthCode, client storage.Client) (*accessTokenResponse, error) {
	accessToken, _, err := s.newAccessToken(client.ID, authCode.Claims, authCode.Scopes, authCode.Nonce, authCode.ConnectorID)
	if err != nil {
		s.logger.Error("failed to create new access token", "err", err)
		s.tokenErrHelper(w, errServerError, "", http.StatusInternalServerError)
		return nil, err
	}

	idToken, expiry, err := s.newIDToken(client.ID, authCode.Claims, authCode.Scopes, authCode.Nonce, accessToken, authCode.ID, authCode.ConnectorID)
	if err != nil {
		s.logger.Error("failed to create ID token", "err", err)
		s.tokenErrHelper(w, errServerError, "", http.StatusInternalServerError)
		return nil, err
	}

	if err := s.storage.DeleteAuthCode(authCode.ID); err != nil {
		s.logger.Error("failed to delete auth code", "err", err)
		s.tokenErrHelper(w, errServerError, "", http.StatusInternalServerError)
		return nil, err
	}

	reqRefresh := func() bool {
		// Ensure the connector supports refresh tokens.
		//
		// Connectors like `saml` do not implement RefreshConnector.
		conn, err := s.getConnector(authCode.ConnectorID)
		if err != nil {
			s.logger.Error("connector not found", "connector_id", authCode.ConnectorID, "err", err)
			s.tokenErrHelper(w, errServerError, "", http.StatusInternalServerError)
			return false
		}

		_, ok := conn.Connector.(connector.RefreshConnector)
		if !ok {
			return false
		}

		for _, scope := range authCode.Scopes {
			if scope == scopeOfflineAccess {
				return true
			}
		}
		return false
	}()
	var refreshToken string
	if reqRefresh {
		refresh := storage.RefreshToken{
			ID:            storage.NewID(),
			Token:         storage.NewID(),
			ClientID:      authCode.ClientID,
			ConnectorID:   authCode.ConnectorID,
			Scopes:        authCode.Scopes,
			Claims:        authCode.Claims,
			Nonce:         authCode.Nonce,
			ConnectorData: authCode.ConnectorData,
			CreatedAt:     s.now(),
			LastUsed:      s.now(),
		}
		token := &internal.RefreshToken{
			RefreshId: refresh.ID,
			Token:     refresh.Token,
		}
		if refreshToken, err = internal.Marshal(token); err != nil {
			s.logger.Error("failed to marshal refresh token", "err", err)
			s.tokenErrHelper(w, errServerError, "", http.StatusInternalServerError)
			return nil, err
		}

		if err := s.storage.CreateRefresh(ctx, refresh); err != nil {
			s.logger.Error("failed to create refresh token", "err", err)
			s.tokenErrHelper(w, errServerError, "", http.StatusInternalServerError)
			return nil, err
		}

		// deleteToken determines if we need to delete the newly created refresh token
		// due to a failure in updating/creating the OfflineSession object for the
		// corresponding user.
		var deleteToken bool
		defer func() {
			if deleteToken {
				// Delete newly created refresh token from storage.
				if err := s.storage.DeleteRefresh(refresh.ID); err != nil {
					s.logger.Error("failed to delete refresh token", "err", err)
					s.tokenErrHelper(w, errServerError, "", http.StatusInternalServerError)
					return
				}
			}
		}()

		tokenRef := storage.RefreshTokenRef{
			ID:        refresh.ID,
			ClientID:  refresh.ClientID,
			CreatedAt: refresh.CreatedAt,
			LastUsed:  refresh.LastUsed,
		}

		// Try to retrieve an existing OfflineSession object for the corresponding user.
		if session, err := s.storage.GetOfflineSessions(refresh.Claims.UserID, refresh.ConnectorID); err != nil {
			if err != storage.ErrNotFound {
				s.logger.Error("failed to get offline session", "err", err)
				s.tokenErrHelper(w, errServerError, "", http.StatusInternalServerError)
				deleteToken = true
				return nil, err
			}
			offlineSessions := storage.OfflineSessions{
				UserID:  refresh.Claims.UserID,
				ConnID:  refresh.ConnectorID,
				Refresh: make(map[string]*storage.RefreshTokenRef),
			}
			offlineSessions.Refresh[tokenRef.ClientID] = &tokenRef

			// Create a new OfflineSession object for the user and add a reference object for
			// the newly received refreshtoken.
			if err := s.storage.CreateOfflineSessions(ctx, offlineSessions); err != nil {
				s.logger.Error("failed to create offline session", "err", err)
				s.tokenErrHelper(w, errServerError, "", http.StatusInternalServerError)
				deleteToken = true
				return nil, err
			}
		} else {
			if oldTokenRef, ok := session.Refresh[tokenRef.ClientID]; ok {
				// Delete old refresh token from storage.
				if err := s.storage.DeleteRefresh(oldTokenRef.ID); err != nil && err != storage.ErrNotFound {
					s.logger.Error("failed to delete refresh token", "err", err)
					s.tokenErrHelper(w, errServerError, "", http.StatusInternalServerError)
					deleteToken = true
					return nil, err
				}
			}

			// Update existing OfflineSession obj with new RefreshTokenRef.
			if err := s.storage.UpdateOfflineSessions(session.UserID, session.ConnID, func(old storage.OfflineSessions) (storage.OfflineSessions, error) {
				old.Refresh[tokenRef.ClientID] = &tokenRef
				return old, nil
			}); err != nil {
				s.logger.Error("failed to update offline session", "err", err)
				s.tokenErrHelper(w, errServerError, "", http.StatusInternalServerError)
				deleteToken = true
				return nil, err
			}
		}
	}
	return s.toAccessTokenResponse(idToken, accessToken, refreshToken, expiry), nil
}

func (s *Server) handleUserInfo(w http.ResponseWriter, r *http.Request) {
	ctx := r.Context()
	const prefix = "Bearer "

	auth := r.Header.Get("authorization")
	if len(auth) < len(prefix) || !strings.EqualFold(prefix, auth[:len(prefix)]) {
		w.Header().Set("WWW-Authenticate", "Bearer")
		s.tokenErrHelper(w, errAccessDenied, "Invalid bearer token.", http.StatusUnauthorized)
		return
	}
	rawIDToken := auth[len(prefix):]

	verifier := oidc.NewVerifier(s.issuerURL.String(), &storageKeySet{s.storage}, &oidc.Config{SkipClientIDCheck: true})
	idToken, err := verifier.Verify(ctx, rawIDToken)
	if err != nil {
		s.tokenErrHelper(w, errAccessDenied, err.Error(), http.StatusForbidden)
		return
	}

	var claims json.RawMessage
	if err := idToken.Claims(&claims); err != nil {
		s.tokenErrHelper(w, errServerError, err.Error(), http.StatusInternalServerError)
		return
	}

	w.Header().Set("Content-Type", "application/json")
	w.Write(claims)
}

func (s *Server) handlePasswordGrant(w http.ResponseWriter, r *http.Request, client storage.Client) {
	ctx := r.Context()
	// Parse the fields
	if err := r.ParseForm(); err != nil {
		s.tokenErrHelper(w, errInvalidRequest, "Couldn't parse data", http.StatusBadRequest)
		return
	}
	q := r.Form

	nonce := q.Get("nonce")
	// Some clients, like the old go-oidc, provide extra whitespace. Tolerate this.
	scopes := strings.Fields(q.Get("scope"))

	// Parse the scopes if they are passed
	var (
		unrecognized  []string
		invalidScopes []string
	)
	hasOpenIDScope := false
	for _, scope := range scopes {
		switch scope {
		case scopeOpenID:
			hasOpenIDScope = true
		case scopeOfflineAccess, scopeEmail, scopeProfile, scopeGroups, scopeFederatedID:
		default:
			peerID, ok := parseCrossClientScope(scope)
			if !ok {
				unrecognized = append(unrecognized, scope)
				continue
			}

			isTrusted, err := s.validateCrossClientTrust(client.ID, peerID)
			if err != nil {
				s.tokenErrHelper(w, errInvalidClient, fmt.Sprintf("Error validating cross client trust %v.", err), http.StatusBadRequest)
				return
			}
			if !isTrusted {
				invalidScopes = append(invalidScopes, scope)
			}
		}
	}
	if !hasOpenIDScope {
		s.tokenErrHelper(w, errInvalidRequest, `Missing required scope(s) ["openid"].`, http.StatusBadRequest)
		return
	}
	if len(unrecognized) > 0 {
		s.tokenErrHelper(w, errInvalidRequest, fmt.Sprintf("Unrecognized scope(s) %q", unrecognized), http.StatusBadRequest)
		return
	}
	if len(invalidScopes) > 0 {
		s.tokenErrHelper(w, errInvalidRequest, fmt.Sprintf("Client can't request scope(s) %q", invalidScopes), http.StatusBadRequest)
		return
	}

	// Get the connector
	connID := q.Get("connector_id")
	if connID == "" && s.defaultPasswordConnector != "" {
		connID = s.defaultPasswordConnector
	}

	// backward compatibility support
	if s.passwordConnector != "" {
		connID = s.passwordConnector
	}
	conn, err := s.getConnector(connID)
	if err != nil {
		s.logger.Errorf("Failed to find connector: %v", err)
		s.tokenErrHelper(w, errInvalidRequest, "Requested connector does not exist.", http.StatusBadRequest)
		return
	}

	passwordConnector, ok := conn.Connector.(connector.PasswordConnector)
	if !ok {
		s.tokenErrHelper(w, errInvalidRequest, "Requested password connector does not correct type.", http.StatusBadRequest)
		return
	}

	// Login
	username := q.Get("username")
	password := q.Get("password")
	identity, ok, err := passwordConnector.Login(ctx, parseScopes(scopes), username, password)
	if err != nil {
		s.logger.Error("failed to login user", "err", err)
		s.tokenErrHelper(w, errInvalidRequest, "Could not login user", http.StatusBadRequest)
		return
	}
	if !ok {
		s.tokenErrHelper(w, errAccessDenied, "Invalid username or password", http.StatusUnauthorized)
		return
	}

	// Build the claims to send the id token
	claims := storage.Claims{
		UserID:            identity.UserID,
		Username:          identity.Username,
		PreferredUsername: identity.PreferredUsername,
		Email:             identity.Email,
		EmailVerified:     identity.EmailVerified,
		Groups:            identity.Groups,
	}

	accessToken, _, err := s.newAccessToken(client.ID, claims, scopes, nonce, connID)
	if err != nil {
		s.logger.Error("password grant failed to create new access token", "err", err)
		s.tokenErrHelper(w, errServerError, "", http.StatusInternalServerError)
		return
	}

	idToken, expiry, err := s.newIDToken(client.ID, claims, scopes, nonce, accessToken, "", connID)
	if err != nil {
		s.logger.Error("password grant failed to create new ID token", "err", err)
		s.tokenErrHelper(w, errServerError, "", http.StatusInternalServerError)
		return
	}

	reqRefresh := func() bool {
		// Ensure the connector supports refresh tokens.
		//
		// Connectors like `saml` do not implement RefreshConnector.
		_, ok := conn.Connector.(connector.RefreshConnector)
		if !ok {
			return false
		}

		for _, scope := range scopes {
			if scope == scopeOfflineAccess {
				return true
			}
		}
		return false
	}()
	var refreshToken string
	if reqRefresh {
		refresh := storage.RefreshToken{
			ID:          storage.NewID(),
			Token:       storage.NewID(),
			ClientID:    client.ID,
			ConnectorID: connID,
			Scopes:      scopes,
			Claims:      claims,
			Nonce:       nonce,
			// ConnectorData: authCode.ConnectorData,
			CreatedAt: s.now(),
			LastUsed:  s.now(),
		}
		token := &internal.RefreshToken{
			RefreshId: refresh.ID,
			Token:     refresh.Token,
		}
		if refreshToken, err = internal.Marshal(token); err != nil {
			s.logger.Error("failed to marshal refresh token", "err", err)
			s.tokenErrHelper(w, errServerError, "", http.StatusInternalServerError)
			return
		}

		if err := s.storage.CreateRefresh(ctx, refresh); err != nil {
			s.logger.Error("failed to create refresh token", "err", err)
			s.tokenErrHelper(w, errServerError, "", http.StatusInternalServerError)
			return
		}

		// deleteToken determines if we need to delete the newly created refresh token
		// due to a failure in updating/creating the OfflineSession object for the
		// corresponding user.
		var deleteToken bool
		defer func() {
			if deleteToken {
				// Delete newly created refresh token from storage.
				if err := s.storage.DeleteRefresh(refresh.ID); err != nil {
					s.logger.Error("failed to delete refresh token", "err", err)
					s.tokenErrHelper(w, errServerError, "", http.StatusInternalServerError)
					return
				}
			}
		}()

		tokenRef := storage.RefreshTokenRef{
			ID:        refresh.ID,
			ClientID:  refresh.ClientID,
			CreatedAt: refresh.CreatedAt,
			LastUsed:  refresh.LastUsed,
		}

		// Try to retrieve an existing OfflineSession object for the corresponding user.
		if session, err := s.storage.GetOfflineSessions(refresh.Claims.UserID, refresh.ConnectorID); err != nil {
			if err != storage.ErrNotFound {
				s.logger.Error("failed to get offline session", "err", err)
				s.tokenErrHelper(w, errServerError, "", http.StatusInternalServerError)
				deleteToken = true
				return
			}
			offlineSessions := storage.OfflineSessions{
				UserID:        refresh.Claims.UserID,
				ConnID:        refresh.ConnectorID,
				Refresh:       make(map[string]*storage.RefreshTokenRef),
				ConnectorData: identity.ConnectorData,
			}
			offlineSessions.Refresh[tokenRef.ClientID] = &tokenRef

			// Create a new OfflineSession object for the user and add a reference object for
			// the newly received refreshtoken.
			if err := s.storage.CreateOfflineSessions(ctx, offlineSessions); err != nil {
				s.logger.Error("failed to create offline session", "err", err)
				s.tokenErrHelper(w, errServerError, "", http.StatusInternalServerError)
				deleteToken = true
				return
			}
		} else {
			if oldTokenRef, ok := session.Refresh[tokenRef.ClientID]; ok {
				// Delete old refresh token from storage.
				if err := s.storage.DeleteRefresh(oldTokenRef.ID); err != nil {
					if err == storage.ErrNotFound {
						s.logger.Warn("database inconsistent, refresh token missing", "token_id", oldTokenRef.ID)
					} else {
						s.logger.Error("failed to delete refresh token", "err", err)
						s.tokenErrHelper(w, errServerError, "", http.StatusInternalServerError)
						deleteToken = true
						return
					}
				}
			}

			// Update existing OfflineSession obj with new RefreshTokenRef.
			if err := s.storage.UpdateOfflineSessions(session.UserID, session.ConnID, func(old storage.OfflineSessions) (storage.OfflineSessions, error) {
				old.Refresh[tokenRef.ClientID] = &tokenRef
				old.ConnectorData = identity.ConnectorData
				return old, nil
			}); err != nil {
				s.logger.Error("failed to update offline session", "err", err)
				s.tokenErrHelper(w, errServerError, "", http.StatusInternalServerError)
				deleteToken = true
				return
			}
		}
	}

	resp := s.toAccessTokenResponse(idToken, accessToken, refreshToken, expiry)
	s.writeAccessToken(w, resp)
}

func (s *Server) handleTokenExchange(w http.ResponseWriter, r *http.Request, client storage.Client) {
	ctx := r.Context()

	if err := r.ParseForm(); err != nil {
		s.logger.Error("could not parse request body", "err", err)
		s.tokenErrHelper(w, errInvalidRequest, "", http.StatusBadRequest)
		return
	}
	q := r.Form

	scopes := strings.Fields(q.Get("scope"))            // OPTIONAL, map to issued token scope
	requestedTokenType := q.Get("requested_token_type") // OPTIONAL, default to access token
	if requestedTokenType == "" {
		requestedTokenType = tokenTypeAccess
	}
	subjectToken := q.Get("subject_token")          // REQUIRED
	subjectTokenType := q.Get("subject_token_type") // REQUIRED
	connID := q.Get("connector_id")                 // REQUIRED, not in RFC

	switch subjectTokenType {
	case tokenTypeID, tokenTypeAccess: // ok, continue
	default:
		s.tokenErrHelper(w, errRequestNotSupported, "Invalid subject_token_type.", http.StatusBadRequest)
		return
	}

	if subjectToken == "" {
		s.tokenErrHelper(w, errInvalidRequest, "Missing subject_token", http.StatusBadRequest)
		return
	}

	conn, err := s.getConnector(connID)
	if err != nil {
		s.logger.Error("failed to get connector", "err", err)
		s.tokenErrHelper(w, errInvalidRequest, "Requested connector does not exist.", http.StatusBadRequest)
		return
	}
	teConn, ok := conn.Connector.(connector.TokenIdentityConnector)
	if !ok {
		s.logger.Error("connector doesn't implement token exchange", "connector_id", connID)
		s.tokenErrHelper(w, errInvalidRequest, "Requested connector does not exist.", http.StatusBadRequest)
		return
	}
	identity, err := teConn.TokenIdentity(ctx, subjectTokenType, subjectToken)
	if err != nil {
		s.logger.Error("failed to verify subject token", "err", err)
		s.tokenErrHelper(w, errAccessDenied, "", http.StatusUnauthorized)
		return
	}

	claims := storage.Claims{
		UserID:            identity.UserID,
		Username:          identity.Username,
		PreferredUsername: identity.PreferredUsername,
		Email:             identity.Email,
		EmailVerified:     identity.EmailVerified,
		Groups:            identity.Groups,
	}
	resp := accessTokenResponse{
		IssuedTokenType: requestedTokenType,
		TokenType:       "bearer",
	}
	var expiry time.Time
	switch requestedTokenType {
	case tokenTypeID:
		resp.AccessToken, expiry, err = s.newIDToken(client.ID, claims, scopes, "", "", "", connID)
	case tokenTypeAccess:
		resp.AccessToken, expiry, err = s.newAccessToken(client.ID, claims, scopes, "", connID)
	default:
		s.tokenErrHelper(w, errRequestNotSupported, "Invalid requested_token_type.", http.StatusBadRequest)
		return
	}
	if err != nil {
		s.logger.Error("token exchange failed to create new token", "requested_token_type", requestedTokenType, "err", err)
		s.tokenErrHelper(w, errServerError, "", http.StatusInternalServerError)
		return
	}
	resp.ExpiresIn = int(time.Until(expiry).Seconds())

	// Token response must include cache headers https://tools.ietf.org/html/rfc6749#section-5.1
	w.Header().Set("Cache-Control", "no-store")
	w.Header().Set("Pragma", "no-cache")
	w.Header().Set("Content-Type", "application/json")
	json.NewEncoder(w).Encode(resp)
}

type accessTokenResponse struct {
	AccessToken     string `json:"access_token"`
	IssuedTokenType string `json:"issued_token_type,omitempty"`
	TokenType       string `json:"token_type"`
	ExpiresIn       int    `json:"expires_in,omitempty"`
	RefreshToken    string `json:"refresh_token,omitempty"`
	IDToken         string `json:"id_token,omitempty"`
	Scope           string `json:"scope,omitempty"`
}

func (s *Server) toAccessTokenResponse(idToken, accessToken, refreshToken string, expiry time.Time) *accessTokenResponse {
	return &accessTokenResponse{
		AccessToken:  accessToken,
		TokenType:    "bearer",
		ExpiresIn:    int(expiry.Sub(s.now()).Seconds()),
		RefreshToken: refreshToken,
		IDToken:      idToken,
	}
}

func (s *Server) writeAccessToken(w http.ResponseWriter, resp *accessTokenResponse) {
	data, err := json.Marshal(resp)
	if err != nil {
		s.logger.Error("failed to marshal access token response", "err", err)
		s.tokenErrHelper(w, errServerError, "", http.StatusInternalServerError)
		return
	}
	w.Header().Set("Content-Type", "application/json")
	w.Header().Set("Content-Length", strconv.Itoa(len(data)))

	// Token response must include cache headers https://tools.ietf.org/html/rfc6749#section-5.1
	w.Header().Set("Cache-Control", "no-store")
	w.Header().Set("Pragma", "no-cache")
	w.Write(data)
}

func (s *Server) renderError(r *http.Request, w http.ResponseWriter, status int, description string) {
	if err := s.templates.err(r, w, status, description); err != nil {
		s.logger.Error("server template error", "err", err)
	}
}

func (s *Server) tokenErrHelper(w http.ResponseWriter, typ string, description string, statusCode int) {
	if err := tokenErr(w, typ, description, statusCode); err != nil {
		s.logger.Error("token error response", "err", err)
	}
}

// Check for username prompt override from connector. Defaults to "Username".
func usernamePrompt(conn connector.PasswordConnector) string {
	if attr := conn.Prompt(); attr != "" {
		return attr
	}
	return "Username"
}<|MERGE_RESOLUTION|>--- conflicted
+++ resolved
@@ -843,20 +843,17 @@
 		return
 	}
 
-<<<<<<< HEAD
 	// Set the connector_id to the default value if it wasn't passed to the query
 	if !r.Form.Has("connector_id") || r.Form.Get("connector_id") == "" {
 		r.Form.Set("connector_id", s.defaultPasswordConnector)
-=======
+
 	grantType := r.PostFormValue("grant_type")
 	if !contains(s.supportedGrantTypes, grantType) {
 		s.logger.Error("unsupported grant type", "grant_type", grantType)
 		s.tokenErrHelper(w, errUnsupportedGrantType, "", http.StatusBadRequest)
 		return
->>>>>>> 17a9c1c2
-	}
-
-	grantType := r.PostFormValue("grant_type")
+	}
+
 	switch grantType {
 	case grantTypeDeviceCode:
 		s.handleDeviceToken(w, r)
