package server

import (
	"context"
	"crypto/hmac"
	"crypto/sha256"
	"crypto/subtle"
	"encoding/base64"
	"encoding/json"
	"fmt"
	"html/template"
	"net/http"
	"net/url"
	"path"
	"sort"
	"strconv"
	"strings"
	"time"

	"github.com/coreos/go-oidc/v3/oidc"
	"github.com/go-jose/go-jose/v4"
	"github.com/gorilla/mux"

	"github.com/dexidp/dex/connector"
	"github.com/dexidp/dex/server/internal"
	"github.com/dexidp/dex/storage"
)

const (
	codeChallengeMethodPlain = "plain"
	codeChallengeMethodS256  = "S256"
)

func (s *Server) handlePublicKeys(w http.ResponseWriter, r *http.Request) {
	// TODO(ericchiang): Cache this.
	keys, err := s.storage.GetKeys()
	if err != nil {
		s.logger.Errorf("failed to get keys: %v", err)
		s.renderError(r, w, http.StatusInternalServerError, "Internal server error.")
		return
	}

	if keys.SigningKeyPub == nil {
		s.logger.Errorf("No public keys found.")
		s.renderError(r, w, http.StatusInternalServerError, "Internal server error.")
		return
	}

	jwks := jose.JSONWebKeySet{
		Keys: make([]jose.JSONWebKey, len(keys.VerificationKeys)+1),
	}
	jwks.Keys[0] = *keys.SigningKeyPub
	for i, verificationKey := range keys.VerificationKeys {
		jwks.Keys[i+1] = *verificationKey.PublicKey
	}

	data, err := json.MarshalIndent(jwks, "", "  ")
	if err != nil {
		s.logger.Errorf("failed to marshal discovery data: %v", err)
		s.renderError(r, w, http.StatusInternalServerError, "Internal server error.")
		return
	}
	maxAge := keys.NextRotation.Sub(s.now())
	if maxAge < (time.Minute * 2) {
		maxAge = time.Minute * 2
	}

	w.Header().Set("Cache-Control", fmt.Sprintf("max-age=%d, must-revalidate", int(maxAge.Seconds())))
	w.Header().Set("Content-Type", "application/json")
	w.Header().Set("Content-Length", strconv.Itoa(len(data)))
	w.Write(data)
}

type discovery struct {
	Issuer            string   `json:"issuer"`
	Auth              string   `json:"authorization_endpoint"`
	Token             string   `json:"token_endpoint"`
	Keys              string   `json:"jwks_uri"`
	UserInfo          string   `json:"userinfo_endpoint"`
	DeviceEndpoint    string   `json:"device_authorization_endpoint"`
	Introspect        string   `json:"introspection_endpoint"`
	GrantTypes        []string `json:"grant_types_supported"`
	ResponseTypes     []string `json:"response_types_supported"`
	Subjects          []string `json:"subject_types_supported"`
	IDTokenAlgs       []string `json:"id_token_signing_alg_values_supported"`
	CodeChallengeAlgs []string `json:"code_challenge_methods_supported"`
	Scopes            []string `json:"scopes_supported"`
	AuthMethods       []string `json:"token_endpoint_auth_methods_supported"`
	Claims            []string `json:"claims_supported"`
}

func (s *Server) discoveryHandler() (http.HandlerFunc, error) {
	d := discovery{
		Issuer:            s.issuerURL.String(),
		Auth:              s.absURL("/auth"),
		Token:             s.absURL("/token"),
		Keys:              s.absURL("/keys"),
		UserInfo:          s.absURL("/userinfo"),
		DeviceEndpoint:    s.absURL("/device/code"),
		Introspect:        s.absURL("/token/introspect"),
		Subjects:          []string{"public"},
		IDTokenAlgs:       []string{string(jose.RS256)},
		CodeChallengeAlgs: []string{codeChallengeMethodS256, codeChallengeMethodPlain},
		Scopes:            []string{"openid", "email", "groups", "profile", "offline_access"},
		AuthMethods:       []string{"client_secret_basic", "client_secret_post"},
		Claims: []string{
			"iss", "sub", "aud", "iat", "exp", "email", "email_verified",
			"locale", "name", "preferred_username", "at_hash",
		},
	}

	for responseType := range s.supportedResponseTypes {
		d.ResponseTypes = append(d.ResponseTypes, responseType)
	}
	sort.Strings(d.ResponseTypes)

	d.GrantTypes = s.supportedGrantTypes

	data, err := json.MarshalIndent(d, "", "  ")
	if err != nil {
		return nil, fmt.Errorf("failed to marshal discovery data: %v", err)
	}

	return http.HandlerFunc(func(w http.ResponseWriter, r *http.Request) {
		w.Header().Set("Content-Type", "application/json")
		w.Header().Set("Content-Length", strconv.Itoa(len(data)))
		w.Write(data)
	}), nil
}

// handleAuthorization handles the OAuth2 auth endpoint.
func (s *Server) handleAuthorization(w http.ResponseWriter, r *http.Request) {
	// Extract the arguments
	if err := r.ParseForm(); err != nil {
		s.logger.Errorf("Failed to parse arguments: %v", err)

		s.renderError(r, w, http.StatusBadRequest, err.Error())
		return
	}

	connectorID := r.Form.Get("connector_id")

	connectors, err := s.storage.ListConnectors()
	if err != nil {
		s.logger.Errorf("Failed to get list of connectors: %v", err)
		s.renderError(r, w, http.StatusInternalServerError, "Failed to retrieve connector list.")
		return
	}

	// We don't need connector_id any more
	r.Form.Del("connector_id")

	// Construct a URL with all of the arguments in its query
	connURL := url.URL{
		RawQuery: r.Form.Encode(),
	}

	// Redirect if a client chooses a specific connector_id
	if connectorID != "" {
		for _, c := range connectors {
			if c.ID == connectorID {
				connURL.Path = s.absPath("/auth", url.PathEscape(c.ID))
				http.Redirect(w, r, connURL.String(), http.StatusFound)
				return
			}
		}
		s.renderError(r, w, http.StatusBadRequest, "Connector ID does not match a valid Connector")
		return
	}

	if len(connectors) == 1 && !s.alwaysShowLogin {
		connURL.Path = s.absPath("/auth", url.PathEscape(connectors[0].ID))
		http.Redirect(w, r, connURL.String(), http.StatusFound)
	}

	connectorInfos := make([]connectorInfo, len(connectors))
	for index, conn := range connectors {
		connURL.Path = s.absPath("/auth", url.PathEscape(conn.ID))
		connectorInfos[index] = connectorInfo{
			ID:   conn.ID,
			Name: conn.Name,
			Type: conn.Type,
			URL:  template.URL(connURL.String()),
		}
	}

	if err := s.templates.login(r, w, connectorInfos); err != nil {
		s.logger.Errorf("Server template error: %v", err)
	}
}

func (s *Server) handleConnectorLogin(w http.ResponseWriter, r *http.Request) {
	ctx := r.Context()
	authReq, err := s.parseAuthorizationRequest(r)
	if err != nil {
		s.logger.Errorf("Failed to parse authorization request: %v", err)

		switch authErr := err.(type) {
		case *redirectedAuthErr:
			authErr.Handler().ServeHTTP(w, r)
		case *displayedAuthErr:
			s.renderError(r, w, authErr.Status, err.Error())
		default:
			panic("unsupported error type")
		}

		return
	}

	connID, err := url.PathUnescape(mux.Vars(r)["connector"])
	if err != nil {
		s.logger.Errorf("Failed to parse connector: %v", err)
		s.renderError(r, w, http.StatusBadRequest, "Requested resource does not exist")
		return
	}

	conn, err := s.getConnector(connID)
	if err != nil {
		s.logger.Errorf("Failed to get connector: %v", err)
		s.renderError(r, w, http.StatusBadRequest, "Requested resource does not exist")
		return
	}

	// Set the connector being used for the login.
	if authReq.ConnectorID != "" && authReq.ConnectorID != connID {
		s.logger.Errorf("Mismatched connector ID in auth request: %s vs %s",
			authReq.ConnectorID, connID)
		s.renderError(r, w, http.StatusBadRequest, "Bad connector ID")
		return
	}

	authReq.ConnectorID = connID

	// Actually create the auth request
	authReq.Expiry = s.now().Add(s.authRequestsValidFor)
	if err := s.storage.CreateAuthRequest(ctx, *authReq); err != nil {
		s.logger.Errorf("Failed to create authorization request: %v", err)
		s.renderError(r, w, http.StatusInternalServerError, "Failed to connect to the database.")
		return
	}

	scopes := parseScopes(authReq.Scopes)

	// Work out where the "Select another login method" link should go.
	backLink := ""
	if len(s.connectors) > 1 {
		backLinkURL := url.URL{
			Path:     s.absPath("/auth"),
			RawQuery: r.Form.Encode(),
		}
		backLink = backLinkURL.String()
	}

	switch r.Method {
	case http.MethodGet:
		switch conn := conn.Connector.(type) {
		case connector.CallbackConnector:
			// Use the auth request ID as the "state" token.
			//
			// TODO(ericchiang): Is this appropriate or should we also be using a nonce?
			callbackURL, err := conn.LoginURL(scopes, s.absURL("/callback"), authReq.ID)
			if err != nil {
				s.logger.Errorf("Connector %q returned error when creating callback: %v", connID, err)
				s.renderError(r, w, http.StatusInternalServerError, "Login error.")
				return
			}
			http.Redirect(w, r, callbackURL, http.StatusFound)
		case connector.PasswordConnector:
			loginURL := url.URL{
				Path: s.absPath("/auth", connID, "login"),
			}
			q := loginURL.Query()
			q.Set("state", authReq.ID)
			q.Set("back", backLink)
			loginURL.RawQuery = q.Encode()

			http.Redirect(w, r, loginURL.String(), http.StatusFound)
		case connector.SAMLConnector:
			action, value, err := conn.POSTData(scopes, authReq.ID)
			if err != nil {
				s.logger.Errorf("Creating SAML data: %v", err)
				s.renderError(r, w, http.StatusInternalServerError, "Connector Login Error")
				return
			}

			// TODO(ericchiang): Don't inline this.
			fmt.Fprintf(w, `<!DOCTYPE html>
			  <html lang="en">
			  <head>
			    <meta http-equiv="content-type" content="text/html; charset=utf-8">
			    <title>SAML login</title>
			  </head>
			  <body>
			    <form method="post" action="%s" >
				    <input type="hidden" name="SAMLRequest" value="%s" />
				    <input type="hidden" name="RelayState" value="%s" />
			    </form>
				<script>
				    document.forms[0].submit();
				</script>
			  </body>
			  </html>`, action, value, authReq.ID)
		default:
			s.renderError(r, w, http.StatusBadRequest, "Requested resource does not exist.")
		}
	default:
		s.renderError(r, w, http.StatusBadRequest, "Unsupported request method.")
	}
}

func (s *Server) handlePasswordLogin(w http.ResponseWriter, r *http.Request) {
	ctx := r.Context()
	authID := r.URL.Query().Get("state")
	if authID == "" {
		s.renderError(r, w, http.StatusBadRequest, "User session error.")
		return
	}

	backLink := r.URL.Query().Get("back")

	authReq, err := s.storage.GetAuthRequest(authID)
	if err != nil {
		if err == storage.ErrNotFound {
			s.logger.Errorf("Invalid 'state' parameter provided: %v", err)
			s.renderError(r, w, http.StatusBadRequest, "Requested resource does not exist.")
			return
		}
		s.logger.Errorf("Failed to get auth request: %v", err)
		s.renderError(r, w, http.StatusInternalServerError, "Database error.")
		return
	}

	connID, err := url.PathUnescape(mux.Vars(r)["connector"])
	if err != nil {
		s.logger.Errorf("Failed to parse connector: %v", err)
		s.renderError(r, w, http.StatusBadRequest, "Requested resource does not exist")
		return
	} else if connID != "" && connID != authReq.ConnectorID {
		s.logger.Errorf("Connector mismatch: authentication started with id %q, but password login for id %q was triggered", authReq.ConnectorID, connID)
		s.renderError(r, w, http.StatusInternalServerError, "Requested resource does not exist.")
		return
	}

	conn, err := s.getConnector(authReq.ConnectorID)
	if err != nil {
		s.logger.Errorf("Failed to get connector with id %q : %v", authReq.ConnectorID, err)
		s.renderError(r, w, http.StatusInternalServerError, "Requested resource does not exist.")
		return
	}

	pwConn, ok := conn.Connector.(connector.PasswordConnector)
	if !ok {
		s.logger.Errorf("Expected password connector in handlePasswordLogin(), but got %v", pwConn)
		s.renderError(r, w, http.StatusInternalServerError, "Requested resource does not exist.")
		return
	}

	switch r.Method {
	case http.MethodGet:
		if err := s.templates.password(r, w, r.URL.String(), "", usernamePrompt(pwConn), false, backLink); err != nil {
			s.logger.Errorf("Server template error: %v", err)
		}
	case http.MethodPost:
		username := r.FormValue("login")
		password := r.FormValue("password")
		scopes := parseScopes(authReq.Scopes)

		identity, ok, err := pwConn.Login(ctx, scopes, username, password)
		if err != nil {
			s.logger.Errorf("Failed to login user: %v", err)
			s.renderError(r, w, http.StatusInternalServerError, "Login Error.", err.Error())
			return
		}
		if !ok {
			if err := s.templates.password(r, w, r.URL.String(), username, usernamePrompt(pwConn), true, backLink); err != nil {
				s.logger.Errorf("Server template error: %v", err)
			}
			s.logger.Errorf("Failed login attempt for user: %q. Invalid credentials.", username)
			return
		}
		redirectURL, canSkipApproval, err := s.finalizeLogin(ctx, identity, authReq, conn.Connector)
		if err != nil {
			s.logger.Errorf("Failed to finalize login: %v", err)
			s.renderError(r, w, http.StatusInternalServerError, "Login error.")
			return
		}

		if canSkipApproval {
			authReq, err = s.storage.GetAuthRequest(authReq.ID)
			if err != nil {
				s.logger.Errorf("Failed to get finalized auth request: %v", err)
				s.renderError(r, w, http.StatusInternalServerError, "Login error.")
				return
			}
			s.sendCodeResponse(w, r, authReq)
			return
		}

		http.Redirect(w, r, redirectURL, http.StatusSeeOther)
	default:
		s.renderError(r, w, http.StatusBadRequest, "Unsupported request method.")
	}
}

func (s *Server) handleConnectorCallback(w http.ResponseWriter, r *http.Request) {
	ctx := r.Context()
	var authID string
	switch r.Method {
	case http.MethodGet: // OAuth2 callback
		if authID = r.URL.Query().Get("state"); authID == "" {
			s.renderError(r, w, http.StatusBadRequest, "User session error.")
			return
		}
	case http.MethodPost: // SAML POST binding
		if authID = r.PostFormValue("RelayState"); authID == "" {
			s.renderError(r, w, http.StatusBadRequest, "User session error.")
			return
		}
	default:
		s.renderError(r, w, http.StatusBadRequest, "Method not supported")
		return
	}

	authReq, err := s.storage.GetAuthRequest(authID)
	if err != nil {
		if err == storage.ErrNotFound {
			s.logger.Errorf("Invalid 'state' parameter provided: %v", err)
			s.renderError(r, w, http.StatusBadRequest, "Requested resource does not exist.")
			return
		}
		s.logger.Errorf("Failed to get auth request: %v", err)
		s.renderError(r, w, http.StatusInternalServerError, "Database error.")
		return
	}

	connID, err := url.PathUnescape(mux.Vars(r)["connector"])
	if err != nil {
		s.logger.Errorf("Failed to get connector with id %q : %v", authReq.ConnectorID, err)
		s.renderError(r, w, http.StatusInternalServerError, "Requested resource does not exist.")
		return
	} else if connID != "" && connID != authReq.ConnectorID {
		s.logger.Errorf("Connector mismatch: authentication started with id %q, but callback for id %q was triggered", authReq.ConnectorID, connID)
		s.renderError(r, w, http.StatusInternalServerError, "Requested resource does not exist.")
		return
	}

	conn, err := s.getConnector(authReq.ConnectorID)
	if err != nil {
		s.logger.Errorf("Failed to get connector with id %q : %v", authReq.ConnectorID, err)
		s.renderError(r, w, http.StatusInternalServerError, "Requested resource does not exist.")
		return
	}

	var identity connector.Identity
	switch conn := conn.Connector.(type) {
	case connector.CallbackConnector:
		if r.Method != http.MethodGet {
			s.logger.Errorf("SAML request mapped to OAuth2 connector")
			s.renderError(r, w, http.StatusBadRequest, "Invalid request")
			return
		}
		identity, err = conn.HandleCallback(parseScopes(authReq.Scopes), r)
	case connector.SAMLConnector:
		if r.Method != http.MethodPost {
			s.logger.Errorf("OAuth2 request mapped to SAML connector")
			s.renderError(r, w, http.StatusBadRequest, "Invalid request")
			return
		}
		identity, err = conn.HandlePOST(parseScopes(authReq.Scopes), r.PostFormValue("SAMLResponse"), authReq.ID)
	default:
		s.renderError(r, w, http.StatusInternalServerError, "Requested resource does not exist.")
		return
	}

	if err != nil {
		s.logger.Errorf("Failed to authenticate: %v", err)
		s.renderError(r, w, http.StatusInternalServerError, fmt.Sprintf("Failed to authenticate: %v", err))
		return
	}

	redirectURL, canSkipApproval, err := s.finalizeLogin(ctx, identity, authReq, conn.Connector)
	if err != nil {
		s.logger.Errorf("Failed to finalize login: %v", err)
		s.renderError(r, w, http.StatusInternalServerError, "Login error.")
		return
	}

	if canSkipApproval {
		authReq, err = s.storage.GetAuthRequest(authReq.ID)
		if err != nil {
			s.logger.Errorf("Failed to get finalized auth request: %v", err)
			s.renderError(r, w, http.StatusInternalServerError, "Login error.")
			return
		}
		s.sendCodeResponse(w, r, authReq)
		return
	}

	http.Redirect(w, r, redirectURL, http.StatusSeeOther)
}

// finalizeLogin associates the user's identity with the current AuthRequest, then returns
// the approval page's path.
func (s *Server) finalizeLogin(ctx context.Context, identity connector.Identity, authReq storage.AuthRequest, conn connector.Connector) (string, bool, error) {
	claims := storage.Claims{
		UserID:            identity.UserID,
		Username:          identity.Username,
		PreferredUsername: identity.PreferredUsername,
		Email:             identity.Email,
		EmailVerified:     identity.EmailVerified,
		Groups:            identity.Groups,
	}

	updater := func(a storage.AuthRequest) (storage.AuthRequest, error) {
		a.LoggedIn = true
		a.Claims = claims
		a.ConnectorData = identity.ConnectorData
		return a, nil
	}
	if err := s.storage.UpdateAuthRequest(authReq.ID, updater); err != nil {
		return "", false, fmt.Errorf("failed to update auth request: %v", err)
	}

	email := claims.Email
	if !claims.EmailVerified {
		email += " (unverified)"
	}

	s.logger.Infof("login successful: connector %q, username=%q, preferred_username=%q, email=%q, groups=%q",
		authReq.ConnectorID, claims.Username, claims.PreferredUsername, email, claims.Groups)

	// we can skip the redirect to /approval and go ahead and send code if it's not required
	if s.skipApproval && !authReq.ForceApprovalPrompt {
		return "", true, nil
	}

	// an HMAC is used here to ensure that the request ID is unpredictable, ensuring that an attacker who intercepted the original
	// flow would be unable to poll for the result at the /approval endpoint
	h := hmac.New(sha256.New, authReq.HMACKey)
	h.Write([]byte(authReq.ID))
	mac := h.Sum(nil)

	returnURL := path.Join(s.issuerURL.Path, "/approval") + "?req=" + authReq.ID + "&hmac=" + base64.RawURLEncoding.EncodeToString(mac)
	_, ok := conn.(connector.RefreshConnector)
	if !ok {
		return returnURL, false, nil
	}

	offlineAccessRequested := false
	for _, scope := range authReq.Scopes {
		if scope == scopeOfflineAccess {
			offlineAccessRequested = true
			break
		}
	}
	if !offlineAccessRequested {
		return returnURL, false, nil
	}

	// Try to retrieve an existing OfflineSession object for the corresponding user.
	session, err := s.storage.GetOfflineSessions(identity.UserID, authReq.ConnectorID)
	if err != nil {
		if err != storage.ErrNotFound {
			s.logger.Errorf("failed to get offline session: %v", err)
			return "", false, err
		}
		offlineSessions := storage.OfflineSessions{
			UserID:        identity.UserID,
			ConnID:        authReq.ConnectorID,
			Refresh:       make(map[string]*storage.RefreshTokenRef),
			ConnectorData: identity.ConnectorData,
		}

		// Create a new OfflineSession object for the user and add a reference object for
		// the newly received refreshtoken.
		if err := s.storage.CreateOfflineSessions(ctx, offlineSessions); err != nil {
			s.logger.Errorf("failed to create offline session: %v", err)
			return "", false, err
		}

		return returnURL, false, nil
	}

	// Update existing OfflineSession obj with new RefreshTokenRef.
	if err := s.storage.UpdateOfflineSessions(session.UserID, session.ConnID, func(old storage.OfflineSessions) (storage.OfflineSessions, error) {
		if len(identity.ConnectorData) > 0 {
			old.ConnectorData = identity.ConnectorData
		}
		return old, nil
	}); err != nil {
		s.logger.Errorf("failed to update offline session: %v", err)
		return "", false, err
	}

	return returnURL, false, nil
}

func (s *Server) handleApproval(w http.ResponseWriter, r *http.Request) {
	macEncoded := r.FormValue("hmac")
	if macEncoded == "" {
		s.renderError(r, w, http.StatusUnauthorized, "Unauthorized request")
		return
	}
	mac, err := base64.RawURLEncoding.DecodeString(macEncoded)
	if err != nil {
		s.renderError(r, w, http.StatusUnauthorized, "Unauthorized request")
		return
	}

	authReq, err := s.storage.GetAuthRequest(r.FormValue("req"))
	if err != nil {
		s.logger.Errorf("Failed to get auth request: %v", err)
		s.renderError(r, w, http.StatusInternalServerError, "Database error.")
		return
	}
	if !authReq.LoggedIn {
		s.logger.Errorf("Auth request does not have an identity for approval")
		s.renderError(r, w, http.StatusInternalServerError, "Login process not yet finalized.")
		return
	}

	// build expected hmac with secret key
	h := hmac.New(sha256.New, authReq.HMACKey)
	h.Write([]byte(authReq.ID))
	expectedMAC := h.Sum(nil)
	// constant time comparison
	if !hmac.Equal(mac, expectedMAC) {
		s.renderError(r, w, http.StatusUnauthorized, "Unauthorized request")
		return
	}

	switch r.Method {
	case http.MethodGet:
		client, err := s.storage.GetClient(authReq.ClientID)
		if err != nil {
			s.logger.Errorf("Failed to get client %q: %v", authReq.ClientID, err)
			s.renderError(r, w, http.StatusInternalServerError, "Failed to retrieve client.")
			return
		}
		if err := s.templates.approval(r, w, authReq.ID, authReq.Claims.Username, client.Name, authReq.Scopes); err != nil {
			s.logger.Errorf("Server template error: %v", err)
		}
	case http.MethodPost:
		if r.FormValue("approval") != "approve" {
			s.renderError(r, w, http.StatusInternalServerError, "Approval rejected.")
			return
		}
		s.sendCodeResponse(w, r, authReq)
	}
}

func (s *Server) sendCodeResponse(w http.ResponseWriter, r *http.Request, authReq storage.AuthRequest) {
	ctx := r.Context()
	if s.now().After(authReq.Expiry) {
		s.renderError(r, w, http.StatusBadRequest, "User session has expired.")
		return
	}

	if err := s.storage.DeleteAuthRequest(authReq.ID); err != nil {
		if err != storage.ErrNotFound {
			s.logger.Errorf("Failed to delete authorization request: %v", err)
			s.renderError(r, w, http.StatusInternalServerError, "Internal server error.")
		} else {
			s.renderError(r, w, http.StatusBadRequest, "User session error.")
		}
		return
	}
	u, err := url.Parse(authReq.RedirectURI)
	if err != nil {
		s.renderError(r, w, http.StatusInternalServerError, "Invalid redirect URI.")
		return
	}

	var (
		// Was the initial request using the implicit or hybrid flow instead of
		// the "normal" code flow?
		implicitOrHybrid = false

		// Only present in hybrid or code flow. code.ID == "" if this is not set.
		code storage.AuthCode

		// ID token returned immediately if the response_type includes "id_token".
		// Only valid for implicit and hybrid flows.
		idToken       string
		idTokenExpiry time.Time

		// Access token
		accessToken string
	)

	for _, responseType := range authReq.ResponseTypes {
		switch responseType {
		case responseTypeCode:
			code = storage.AuthCode{
				ID:            storage.NewID(),
				ClientID:      authReq.ClientID,
				ConnectorID:   authReq.ConnectorID,
				Nonce:         authReq.Nonce,
				Scopes:        authReq.Scopes,
				Claims:        authReq.Claims,
				Expiry:        s.now().Add(time.Minute * 30),
				RedirectURI:   authReq.RedirectURI,
				ConnectorData: authReq.ConnectorData,
				PKCE:          authReq.PKCE,
			}
			if err := s.storage.CreateAuthCode(ctx, code); err != nil {
				s.logger.Errorf("Failed to create auth code: %v", err)
				s.renderError(r, w, http.StatusInternalServerError, "Internal server error.")
				return
			}

			// Implicit and hybrid flows that try to use the OOB redirect URI are
			// rejected earlier. If we got here we're using the code flow.
			if authReq.RedirectURI == redirectURIOOB {
				if err := s.templates.oob(r, w, code.ID); err != nil {
					s.logger.Errorf("Server template error: %v", err)
				}
				return
			}
		case responseTypeToken:
			implicitOrHybrid = true
		case responseTypeIDToken:
			implicitOrHybrid = true
			var err error

			accessToken, _, err = s.newAccessToken(authReq.ClientID, authReq.Claims, authReq.Scopes, authReq.Nonce, authReq.ConnectorID)
			if err != nil {
				s.logger.Errorf("failed to create new access token: %v", err)
				s.tokenErrHelper(w, errServerError, "", http.StatusInternalServerError)
				return
			}

			idToken, idTokenExpiry, err = s.newIDToken(authReq.ClientID, authReq.Claims, authReq.Scopes, authReq.Nonce, accessToken, code.ID, authReq.ConnectorID)
			if err != nil {
				s.logger.Errorf("failed to create ID token: %v", err)
				s.tokenErrHelper(w, errServerError, "", http.StatusInternalServerError)
				return
			}
		}
	}

	if implicitOrHybrid {
		v := url.Values{}
		v.Set("access_token", accessToken)
		v.Set("token_type", "bearer")
		v.Set("state", authReq.State)
		if idToken != "" {
			v.Set("id_token", idToken)
			// The hybrid flow with only "code token" or "code id_token" doesn't return an
			// "expires_in" value. If "code" wasn't provided, indicating the implicit flow,
			// don't add it.
			//
			// https://openid.net/specs/openid-connect-core-1_0.html#HybridAuthResponse
			if code.ID == "" {
				v.Set("expires_in", strconv.Itoa(int(idTokenExpiry.Sub(s.now()).Seconds())))
			}
		}
		if code.ID != "" {
			v.Set("code", code.ID)
		}

		// Implicit and hybrid flows return their values as part of the fragment.
		//
		//   HTTP/1.1 303 See Other
		//   Location: https://client.example.org/cb#
		//     access_token=SlAV32hkKG
		//     &token_type=bearer
		//     &id_token=eyJ0 ... NiJ9.eyJ1c ... I6IjIifX0.DeWt4Qu ... ZXso
		//     &expires_in=3600
		//     &state=af0ifjsldkj
		//
		u.Fragment = v.Encode()
	} else {
		// The code flow add values to the URL query.
		//
		//   HTTP/1.1 303 See Other
		//   Location: https://client.example.org/cb?
		//     code=SplxlOBeZQQYbYS6WxSbIA
		//     &state=af0ifjsldkj
		//
		q := u.Query()
		q.Set("code", code.ID)
		q.Set("state", authReq.State)
		u.RawQuery = q.Encode()
	}

	http.Redirect(w, r, u.String(), http.StatusSeeOther)
}

func (s *Server) withClientFromStorage(w http.ResponseWriter, r *http.Request, handler func(http.ResponseWriter, *http.Request, storage.Client)) {
	clientID, clientSecret, ok := r.BasicAuth()
	if ok {
		var err error
		if clientID, err = url.QueryUnescape(clientID); err != nil {
			s.tokenErrHelper(w, errInvalidRequest, "client_id improperly encoded", http.StatusBadRequest)
			return
		}
		if clientSecret, err = url.QueryUnescape(clientSecret); err != nil {
			s.tokenErrHelper(w, errInvalidRequest, "client_secret improperly encoded", http.StatusBadRequest)
			return
		}
	} else {
		clientID = r.PostFormValue("client_id")
		clientSecret = r.PostFormValue("client_secret")
	}

	client, err := s.storage.GetClient(clientID)
	if err != nil {
		if err != storage.ErrNotFound {
			s.logger.Errorf("failed to get client: %v", err)
			s.tokenErrHelper(w, errServerError, "", http.StatusInternalServerError)
		} else {
			s.tokenErrHelper(w, errInvalidClient, "Invalid client credentials.", http.StatusUnauthorized)
		}
		return
	}

	if subtle.ConstantTimeCompare([]byte(client.Secret), []byte(clientSecret)) != 1 {
		if clientSecret == "" {
			s.logger.Infof("missing client_secret on token request for client: %s", client.ID)
		} else {
			s.logger.Infof("invalid client_secret on token request for client: %s", client.ID)
		}
		s.tokenErrHelper(w, errInvalidClient, "Invalid client credentials.", http.StatusUnauthorized)
		return
	}

	handler(w, r, client)
}

func (s *Server) handleToken(w http.ResponseWriter, r *http.Request) {
	w.Header().Set("Content-Type", "application/json")
	if r.Method != http.MethodPost {
		s.tokenErrHelper(w, errInvalidRequest, "method not allowed", http.StatusBadRequest)
		return
	}

	err := r.ParseForm()
	if err != nil {
		s.logger.Errorf("Could not parse request body: %v", err)
		s.tokenErrHelper(w, errInvalidRequest, "", http.StatusBadRequest)
		return
	}

	grantType := r.PostFormValue("grant_type")
	if !contains(s.supportedGrantTypes, grantType) {
		s.logger.Errorf("unsupported grant type: %v", grantType)
		s.tokenErrHelper(w, errUnsupportedGrantType, "", http.StatusBadRequest)
		return
	}
	switch grantType {
	case grantTypeDeviceCode:
		s.handleDeviceToken(w, r)
	case grantTypeAuthorizationCode:
		s.withClientFromStorage(w, r, s.handleAuthCode)
	case grantTypeRefreshToken:
		s.withClientFromStorage(w, r, s.handleRefreshToken)
	case grantTypePassword:
		s.withClientFromStorage(w, r, s.handlePasswordGrant)
	case grantTypeTokenExchange:
		s.withClientFromStorage(w, r, s.handleTokenExchange)
	default:
		s.tokenErrHelper(w, errUnsupportedGrantType, "", http.StatusBadRequest)
	}
}

func (s *Server) calculateCodeChallenge(codeVerifier, codeChallengeMethod string) (string, error) {
	switch codeChallengeMethod {
	case codeChallengeMethodPlain:
		return codeVerifier, nil
	case codeChallengeMethodS256:
		shaSum := sha256.Sum256([]byte(codeVerifier))
		return base64.RawURLEncoding.EncodeToString(shaSum[:]), nil
	default:
		return "", fmt.Errorf("unknown challenge method (%v)", codeChallengeMethod)
	}
}

// handle an access token request https://tools.ietf.org/html/rfc6749#section-4.1.3
func (s *Server) handleAuthCode(w http.ResponseWriter, r *http.Request, client storage.Client) {
	ctx := r.Context()
	code := r.PostFormValue("code")
	redirectURI := r.PostFormValue("redirect_uri")

	if code == "" {
		s.tokenErrHelper(w, errInvalidRequest, `Required param: code.`, http.StatusBadRequest)
		return
	}

	authCode, err := s.storage.GetAuthCode(code)
	if err != nil || s.now().After(authCode.Expiry) || authCode.ClientID != client.ID {
		if err != storage.ErrNotFound {
			s.logger.Errorf("failed to get auth code: %v", err)
			s.tokenErrHelper(w, errServerError, "", http.StatusInternalServerError)
		} else {
			s.tokenErrHelper(w, errInvalidGrant, "Invalid or expired code parameter.", http.StatusBadRequest)
		}
		return
	}

	// RFC 7636 (PKCE)
	codeChallengeFromStorage := authCode.PKCE.CodeChallenge
	providedCodeVerifier := r.PostFormValue("code_verifier")

	switch {
	case providedCodeVerifier != "" && codeChallengeFromStorage != "":
		calculatedCodeChallenge, err := s.calculateCodeChallenge(providedCodeVerifier, authCode.PKCE.CodeChallengeMethod)
		if err != nil {
			s.logger.Error(err)
			s.tokenErrHelper(w, errServerError, "", http.StatusInternalServerError)
			return
		}
		if codeChallengeFromStorage != calculatedCodeChallenge {
			s.tokenErrHelper(w, errInvalidGrant, "Invalid code_verifier.", http.StatusBadRequest)
			return
		}
	case providedCodeVerifier != "":
		// Received no code_challenge on /auth, but a code_verifier on /token
		s.tokenErrHelper(w, errInvalidRequest, "No PKCE flow started. Cannot check code_verifier.", http.StatusBadRequest)
		return
	case codeChallengeFromStorage != "":
		// Received PKCE request on /auth, but no code_verifier on /token
		s.tokenErrHelper(w, errInvalidGrant, "Expecting parameter code_verifier in PKCE flow.", http.StatusBadRequest)
		return
	}

	if authCode.RedirectURI != redirectURI {
		s.tokenErrHelper(w, errInvalidRequest, "redirect_uri did not match URI from initial request.", http.StatusBadRequest)
		return
	}

	tokenResponse, err := s.exchangeAuthCode(ctx, w, authCode, client)
	if err != nil {
		s.tokenErrHelper(w, errServerError, "", http.StatusInternalServerError)
		return
	}
	s.writeAccessToken(w, tokenResponse)
}

func (s *Server) exchangeAuthCode(ctx context.Context, w http.ResponseWriter, authCode storage.AuthCode, client storage.Client) (*accessTokenResponse, error) {
	accessToken, _, err := s.newAccessToken(client.ID, authCode.Claims, authCode.Scopes, authCode.Nonce, authCode.ConnectorID)
	if err != nil {
		s.logger.Errorf("failed to create new access token: %v", err)
		s.tokenErrHelper(w, errServerError, "", http.StatusInternalServerError)
		return nil, err
	}

	idToken, expiry, err := s.newIDToken(client.ID, authCode.Claims, authCode.Scopes, authCode.Nonce, accessToken, authCode.ID, authCode.ConnectorID)
	if err != nil {
		s.logger.Errorf("failed to create ID token: %v", err)
		s.tokenErrHelper(w, errServerError, "", http.StatusInternalServerError)
		return nil, err
	}

	if err := s.storage.DeleteAuthCode(authCode.ID); err != nil {
		s.logger.Errorf("failed to delete auth code: %v", err)
		s.tokenErrHelper(w, errServerError, "", http.StatusInternalServerError)
		return nil, err
	}

	reqRefresh := func() bool {
		// Ensure the connector supports refresh tokens.
		//
		// Connectors like `saml` do not implement RefreshConnector.
		conn, err := s.getConnector(authCode.ConnectorID)
		if err != nil {
			s.logger.Errorf("connector with ID %q not found: %v", authCode.ConnectorID, err)
			s.tokenErrHelper(w, errServerError, "", http.StatusInternalServerError)
			return false
		}

		_, ok := conn.Connector.(connector.RefreshConnector)
		if !ok {
			return false
		}

		for _, scope := range authCode.Scopes {
			if scope == scopeOfflineAccess {
				return true
			}
		}
		return false
	}()
	var refreshToken string
	if reqRefresh {
		refresh := storage.RefreshToken{
			ID:            storage.NewID(),
			Token:         storage.NewID(),
			ClientID:      authCode.ClientID,
			ConnectorID:   authCode.ConnectorID,
			Scopes:        authCode.Scopes,
			Claims:        authCode.Claims,
			Nonce:         authCode.Nonce,
			ConnectorData: authCode.ConnectorData,
			CreatedAt:     s.now(),
			LastUsed:      s.now(),
		}
		token := &internal.RefreshToken{
			RefreshId: refresh.ID,
			Token:     refresh.Token,
		}
		if refreshToken, err = internal.Marshal(token); err != nil {
			s.logger.Errorf("failed to marshal refresh token: %v", err)
			s.tokenErrHelper(w, errServerError, "", http.StatusInternalServerError)
			return nil, err
		}

		if err := s.storage.CreateRefresh(ctx, refresh); err != nil {
			s.logger.Errorf("failed to create refresh token: %v", err)
			s.tokenErrHelper(w, errServerError, "", http.StatusInternalServerError)
			return nil, err
		}

		// deleteToken determines if we need to delete the newly created refresh token
		// due to a failure in updating/creating the OfflineSession object for the
		// corresponding user.
		var deleteToken bool
		defer func() {
			if deleteToken {
				// Delete newly created refresh token from storage.
				if err := s.storage.DeleteRefresh(refresh.ID); err != nil {
					s.logger.Errorf("failed to delete refresh token: %v", err)
					s.tokenErrHelper(w, errServerError, "", http.StatusInternalServerError)
					return
				}
			}
		}()

		tokenRef := storage.RefreshTokenRef{
			ID:        refresh.ID,
			ClientID:  refresh.ClientID,
			CreatedAt: refresh.CreatedAt,
			LastUsed:  refresh.LastUsed,
		}

		// Try to retrieve an existing OfflineSession object for the corresponding user.
		if session, err := s.storage.GetOfflineSessions(refresh.Claims.UserID, refresh.ConnectorID); err != nil {
			if err != storage.ErrNotFound {
				s.logger.Errorf("failed to get offline session: %v", err)
				s.tokenErrHelper(w, errServerError, "", http.StatusInternalServerError)
				deleteToken = true
				return nil, err
			}
			offlineSessions := storage.OfflineSessions{
				UserID:  refresh.Claims.UserID,
				ConnID:  refresh.ConnectorID,
				Refresh: make(map[string]*storage.RefreshTokenRef),
			}
			offlineSessions.Refresh[tokenRef.ClientID] = &tokenRef

			// Create a new OfflineSession object for the user and add a reference object for
			// the newly received refreshtoken.
			if err := s.storage.CreateOfflineSessions(ctx, offlineSessions); err != nil {
				s.logger.Errorf("failed to create offline session: %v", err)
				s.tokenErrHelper(w, errServerError, "", http.StatusInternalServerError)
				deleteToken = true
				return nil, err
			}
		} else {
			if oldTokenRef, ok := session.Refresh[tokenRef.ClientID]; ok {
				// Delete old refresh token from storage.
				if err := s.storage.DeleteRefresh(oldTokenRef.ID); err != nil && err != storage.ErrNotFound {
					s.logger.Errorf("failed to delete refresh token: %v", err)
					s.tokenErrHelper(w, errServerError, "", http.StatusInternalServerError)
					deleteToken = true
					return nil, err
				}
			}

			// Update existing OfflineSession obj with new RefreshTokenRef.
			if err := s.storage.UpdateOfflineSessions(session.UserID, session.ConnID, func(old storage.OfflineSessions) (storage.OfflineSessions, error) {
				old.Refresh[tokenRef.ClientID] = &tokenRef
				return old, nil
			}); err != nil {
				s.logger.Errorf("failed to update offline session: %v", err)
				s.tokenErrHelper(w, errServerError, "", http.StatusInternalServerError)
				deleteToken = true
				return nil, err
			}
		}
	}
	return s.toAccessTokenResponse(idToken, accessToken, refreshToken, expiry), nil
}

func (s *Server) handleUserInfo(w http.ResponseWriter, r *http.Request) {
	ctx := r.Context()
	const prefix = "Bearer "

	auth := r.Header.Get("authorization")
	if len(auth) < len(prefix) || !strings.EqualFold(prefix, auth[:len(prefix)]) {
		w.Header().Set("WWW-Authenticate", "Bearer")
		s.tokenErrHelper(w, errAccessDenied, "Invalid bearer token.", http.StatusUnauthorized)
		return
	}
	rawIDToken := auth[len(prefix):]

	verifier := oidc.NewVerifier(s.issuerURL.String(), &storageKeySet{s.storage}, &oidc.Config{SkipClientIDCheck: true})
	idToken, err := verifier.Verify(ctx, rawIDToken)
	if err != nil {
		s.tokenErrHelper(w, errAccessDenied, err.Error(), http.StatusForbidden)
		return
	}

	var claims json.RawMessage
	if err := idToken.Claims(&claims); err != nil {
		s.tokenErrHelper(w, errServerError, err.Error(), http.StatusInternalServerError)
		return
	}

	w.Header().Set("Content-Type", "application/json")
	w.Write(claims)
}

func (s *Server) handlePasswordGrant(w http.ResponseWriter, r *http.Request, client storage.Client) {
	ctx := r.Context()
	// Parse the fields
	if err := r.ParseForm(); err != nil {
		s.tokenErrHelper(w, errInvalidRequest, "Couldn't parse data", http.StatusBadRequest)
		return
	}
	q := r.Form

	nonce := q.Get("nonce")
	// Some clients, like the old go-oidc, provide extra whitespace. Tolerate this.
	scopes := strings.Fields(q.Get("scope"))

	// Parse the scopes if they are passed
	var (
		unrecognized  []string
		invalidScopes []string
	)
	hasOpenIDScope := false
	for _, scope := range scopes {
		switch scope {
		case scopeOpenID:
			hasOpenIDScope = true
		case scopeOfflineAccess, scopeEmail, scopeProfile, scopeGroups, scopeFederatedID:
		default:
			peerID, ok := parseCrossClientScope(scope)
			if !ok {
				unrecognized = append(unrecognized, scope)
				continue
			}

			isTrusted, err := s.validateCrossClientTrust(client.ID, peerID)
			if err != nil {
				s.tokenErrHelper(w, errInvalidClient, fmt.Sprintf("Error validating cross client trust %v.", err), http.StatusBadRequest)
				return
			}
			if !isTrusted {
				invalidScopes = append(invalidScopes, scope)
			}
		}
	}
	if !hasOpenIDScope {
		s.tokenErrHelper(w, errInvalidRequest, `Missing required scope(s) ["openid"].`, http.StatusBadRequest)
		return
	}
	if len(unrecognized) > 0 {
		s.tokenErrHelper(w, errInvalidRequest, fmt.Sprintf("Unrecognized scope(s) %q", unrecognized), http.StatusBadRequest)
		return
	}
	if len(invalidScopes) > 0 {
		s.tokenErrHelper(w, errInvalidRequest, fmt.Sprintf("Client can't request scope(s) %q", invalidScopes), http.StatusBadRequest)
		return
	}

	// Which connector
	connID := s.passwordConnector
	conn, err := s.getConnector(connID)
	if err != nil {
		s.tokenErrHelper(w, errInvalidRequest, "Requested connector does not exist.", http.StatusBadRequest)
		return
	}

	passwordConnector, ok := conn.Connector.(connector.PasswordConnector)
	if !ok {
		s.tokenErrHelper(w, errInvalidRequest, "Requested password connector does not correct type.", http.StatusBadRequest)
		return
	}

	// Login
	username := q.Get("username")
	password := q.Get("password")
	identity, ok, err := passwordConnector.Login(ctx, parseScopes(scopes), username, password)
	if err != nil {
		s.logger.Errorf("Failed to login user: %v", err)
		s.tokenErrHelper(w, errInvalidRequest, "Could not login user", http.StatusBadRequest)
		return
	}
	if !ok {
		s.tokenErrHelper(w, errAccessDenied, "Invalid username or password", http.StatusUnauthorized)
		return
	}

	// Build the claims to send the id token
	claims := storage.Claims{
		UserID:            identity.UserID,
		Username:          identity.Username,
		PreferredUsername: identity.PreferredUsername,
		Email:             identity.Email,
		EmailVerified:     identity.EmailVerified,
		Groups:            identity.Groups,
	}

	accessToken, _, err := s.newAccessToken(client.ID, claims, scopes, nonce, connID)
	if err != nil {
		s.logger.Errorf("password grant failed to create new access token: %v", err)
		s.tokenErrHelper(w, errServerError, "", http.StatusInternalServerError)
		return
	}

	idToken, expiry, err := s.newIDToken(client.ID, claims, scopes, nonce, accessToken, "", connID)
	if err != nil {
		s.logger.Errorf("password grant failed to create new ID token: %v", err)
		s.tokenErrHelper(w, errServerError, "", http.StatusInternalServerError)
		return
	}

	reqRefresh := func() bool {
		// Ensure the connector supports refresh tokens.
		//
		// Connectors like `saml` do not implement RefreshConnector.
		_, ok := conn.Connector.(connector.RefreshConnector)
		if !ok {
			return false
		}

		for _, scope := range scopes {
			if scope == scopeOfflineAccess {
				return true
			}
		}
		return false
	}()
	var refreshToken string
	if reqRefresh {
		refresh := storage.RefreshToken{
			ID:          storage.NewID(),
			Token:       storage.NewID(),
			ClientID:    client.ID,
			ConnectorID: connID,
			Scopes:      scopes,
			Claims:      claims,
			Nonce:       nonce,
			// ConnectorData: authCode.ConnectorData,
			CreatedAt: s.now(),
			LastUsed:  s.now(),
		}
		token := &internal.RefreshToken{
			RefreshId: refresh.ID,
			Token:     refresh.Token,
		}
		if refreshToken, err = internal.Marshal(token); err != nil {
			s.logger.Errorf("failed to marshal refresh token: %v", err)
			s.tokenErrHelper(w, errServerError, "", http.StatusInternalServerError)
			return
		}

		if err := s.storage.CreateRefresh(ctx, refresh); err != nil {
			s.logger.Errorf("failed to create refresh token: %v", err)
			s.tokenErrHelper(w, errServerError, "", http.StatusInternalServerError)
			return
		}

		// deleteToken determines if we need to delete the newly created refresh token
		// due to a failure in updating/creating the OfflineSession object for the
		// corresponding user.
		var deleteToken bool
		defer func() {
			if deleteToken {
				// Delete newly created refresh token from storage.
				if err := s.storage.DeleteRefresh(refresh.ID); err != nil {
					s.logger.Errorf("failed to delete refresh token: %v", err)
					s.tokenErrHelper(w, errServerError, "", http.StatusInternalServerError)
					return
				}
			}
		}()

		tokenRef := storage.RefreshTokenRef{
			ID:        refresh.ID,
			ClientID:  refresh.ClientID,
			CreatedAt: refresh.CreatedAt,
			LastUsed:  refresh.LastUsed,
		}

		// Try to retrieve an existing OfflineSession object for the corresponding user.
		if session, err := s.storage.GetOfflineSessions(refresh.Claims.UserID, refresh.ConnectorID); err != nil {
			if err != storage.ErrNotFound {
				s.logger.Errorf("failed to get offline session: %v", err)
				s.tokenErrHelper(w, errServerError, "", http.StatusInternalServerError)
				deleteToken = true
				return
			}
			offlineSessions := storage.OfflineSessions{
				UserID:        refresh.Claims.UserID,
				ConnID:        refresh.ConnectorID,
				Refresh:       make(map[string]*storage.RefreshTokenRef),
				ConnectorData: identity.ConnectorData,
			}
			offlineSessions.Refresh[tokenRef.ClientID] = &tokenRef

			// Create a new OfflineSession object for the user and add a reference object for
			// the newly received refreshtoken.
			if err := s.storage.CreateOfflineSessions(ctx, offlineSessions); err != nil {
				s.logger.Errorf("failed to create offline session: %v", err)
				s.tokenErrHelper(w, errServerError, "", http.StatusInternalServerError)
				deleteToken = true
				return
			}
		} else {
			if oldTokenRef, ok := session.Refresh[tokenRef.ClientID]; ok {
				// Delete old refresh token from storage.
				if err := s.storage.DeleteRefresh(oldTokenRef.ID); err != nil {
					if err == storage.ErrNotFound {
						s.logger.Warnf("database inconsistent, refresh token missing: %v", oldTokenRef.ID)
					} else {
						s.logger.Errorf("failed to delete refresh token: %v", err)
						s.tokenErrHelper(w, errServerError, "", http.StatusInternalServerError)
						deleteToken = true
						return
					}
				}
			}

			// Update existing OfflineSession obj with new RefreshTokenRef.
			if err := s.storage.UpdateOfflineSessions(session.UserID, session.ConnID, func(old storage.OfflineSessions) (storage.OfflineSessions, error) {
				old.Refresh[tokenRef.ClientID] = &tokenRef
				old.ConnectorData = identity.ConnectorData
				return old, nil
			}); err != nil {
				s.logger.Errorf("failed to update offline session: %v", err)
				s.tokenErrHelper(w, errServerError, "", http.StatusInternalServerError)
				deleteToken = true
				return
			}
		}
	}

	resp := s.toAccessTokenResponse(idToken, accessToken, refreshToken, expiry)
	s.writeAccessToken(w, resp)
}

func (s *Server) handleTokenExchange(w http.ResponseWriter, r *http.Request, client storage.Client) {
	ctx := r.Context()

	if err := r.ParseForm(); err != nil {
		s.logger.Errorf("could not parse request body: %v", err)
		s.tokenErrHelper(w, errInvalidRequest, "", http.StatusBadRequest)
		return
	}
	q := r.Form

	scopes := strings.Fields(q.Get("scope"))            // OPTIONAL, map to issued token scope
	requestedTokenType := q.Get("requested_token_type") // OPTIONAL, default to access token
	if requestedTokenType == "" {
		requestedTokenType = tokenTypeAccess
	}
	subjectToken := q.Get("subject_token")          // REQUIRED
	subjectTokenType := q.Get("subject_token_type") // REQUIRED
	connID := q.Get("connector_id")                 // REQUIRED, not in RFC

	switch subjectTokenType {
	case tokenTypeID, tokenTypeAccess: // ok, continue
	default:
		s.tokenErrHelper(w, errRequestNotSupported, "Invalid subject_token_type.", http.StatusBadRequest)
		return
	}

	if subjectToken == "" {
		s.tokenErrHelper(w, errInvalidRequest, "Missing subject_token", http.StatusBadRequest)
		return
	}

	conn, err := s.getConnector(connID)
	if err != nil {
		s.logger.Errorf("failed to get connector: %v", err)
		s.tokenErrHelper(w, errInvalidRequest, "Requested connector does not exist.", http.StatusBadRequest)
		return
	}
	teConn, ok := conn.Connector.(connector.TokenIdentityConnector)
	if !ok {
		s.logger.Errorf("connector doesn't implement token exchange: %v", connID)
		s.tokenErrHelper(w, errInvalidRequest, "Requested connector does not exist.", http.StatusBadRequest)
		return
	}
	identity, err := teConn.TokenIdentity(ctx, subjectTokenType, subjectToken)
	if err != nil {
		s.logger.Errorf("failed to verify subject token: %v", err)
		s.tokenErrHelper(w, errAccessDenied, "", http.StatusUnauthorized)
		return
	}

	claims := storage.Claims{
		UserID:            identity.UserID,
		Username:          identity.Username,
		PreferredUsername: identity.PreferredUsername,
		Email:             identity.Email,
		EmailVerified:     identity.EmailVerified,
		Groups:            identity.Groups,
	}
	resp := accessTokenResponse{
		IssuedTokenType: requestedTokenType,
		TokenType:       "bearer",
	}
	var expiry time.Time
	switch requestedTokenType {
	case tokenTypeID:
		resp.AccessToken, expiry, err = s.newIDToken(client.ID, claims, scopes, "", "", "", connID)
	case tokenTypeAccess:
		resp.AccessToken, expiry, err = s.newAccessToken(client.ID, claims, scopes, "", connID)
	default:
		s.tokenErrHelper(w, errRequestNotSupported, "Invalid requested_token_type.", http.StatusBadRequest)
		return
	}
	if err != nil {
		s.logger.Errorf("token exchange failed to create new %v token: %v", requestedTokenType, err)
		s.tokenErrHelper(w, errServerError, "", http.StatusInternalServerError)
		return
	}
	resp.ExpiresIn = int(time.Until(expiry).Seconds())

	// Token response must include cache headers https://tools.ietf.org/html/rfc6749#section-5.1
	w.Header().Set("Cache-Control", "no-store")
	w.Header().Set("Pragma", "no-cache")
	w.Header().Set("Content-Type", "application/json")
	json.NewEncoder(w).Encode(resp)
}

type accessTokenResponse struct {
	AccessToken     string `json:"access_token"`
	IssuedTokenType string `json:"issued_token_type,omitempty"`
	TokenType       string `json:"token_type"`
	ExpiresIn       int    `json:"expires_in,omitempty"`
	RefreshToken    string `json:"refresh_token,omitempty"`
	IDToken         string `json:"id_token,omitempty"`
	Scope           string `json:"scope,omitempty"`
}

func (s *Server) toAccessTokenResponse(idToken, accessToken, refreshToken string, expiry time.Time) *accessTokenResponse {
	return &accessTokenResponse{
		AccessToken:  accessToken,
		TokenType:    "bearer",
		ExpiresIn:    int(expiry.Sub(s.now()).Seconds()),
		RefreshToken: refreshToken,
		IDToken:      idToken,
	}
}

func (s *Server) writeAccessToken(w http.ResponseWriter, resp *accessTokenResponse) {
	data, err := json.Marshal(resp)
	if err != nil {
		s.logger.Errorf("failed to marshal access token response: %v", err)
		s.tokenErrHelper(w, errServerError, "", http.StatusInternalServerError)
		return
	}
	w.Header().Set("Content-Type", "application/json")
	w.Header().Set("Content-Length", strconv.Itoa(len(data)))

	// Token response must include cache headers https://tools.ietf.org/html/rfc6749#section-5.1
	w.Header().Set("Cache-Control", "no-store")
	w.Header().Set("Pragma", "no-cache")
	w.Write(data)
}

<<<<<<< HEAD
func (s *Server) renderError(r *http.Request, w http.ResponseWriter, status int, description string, errors ...string) {
	if r == nil {
		s.logger.Error("Cannot render error. Request not found.")
		return
	}
	// Write json based errors instead of using the template to render error.
	resp := struct {
		ErrorMessage string `json:"errorMsg"`
		ErrorDetails string `json:"errorDetails"`
	}{
		description,
		strings.Join(errors, ", "),
=======
func (s *Server) renderError(r *http.Request, w http.ResponseWriter, status int, description string) {
	if err := s.templates.err(r, w, status, description); err != nil {
		s.logger.Errorf("server template error: %v", err)
>>>>>>> 347bebaf
	}
	data, err := json.Marshal(resp)
	if err != nil {
		s.logger.Errorf("failed to render error: %v", err)
		s.tokenErrHelper(w, errServerError, "", http.StatusInternalServerError)
		return
	}
	w.Header().Set("Content-Type", "application/json")
	w.Header().Set("Content-Length", strconv.Itoa(len(data)))
	w.WriteHeader(status)
	w.Write(data)
}

func (s *Server) tokenErrHelper(w http.ResponseWriter, typ string, description string, statusCode int) {
	if err := tokenErr(w, typ, description, statusCode); err != nil {
		s.logger.Errorf("token error response: %v", err)
	}
}

// Check for username prompt override from connector. Defaults to "Username".
func usernamePrompt(conn connector.PasswordConnector) string {
	if attr := conn.Prompt(); attr != "" {
		return attr
	}
	return "Username"
}<|MERGE_RESOLUTION|>--- conflicted
+++ resolved
@@ -8,6 +8,7 @@
 	"encoding/base64"
 	"encoding/json"
 	"fmt"
+	"github.com/go-jose/go-jose/v4"
 	"html/template"
 	"net/http"
 	"net/url"
@@ -18,7 +19,6 @@
 	"time"
 
 	"github.com/coreos/go-oidc/v3/oidc"
-	"github.com/go-jose/go-jose/v4"
 	"github.com/gorilla/mux"
 
 	"github.com/dexidp/dex/connector"
@@ -1464,7 +1464,6 @@
 	w.Write(data)
 }
 
-<<<<<<< HEAD
 func (s *Server) renderError(r *http.Request, w http.ResponseWriter, status int, description string, errors ...string) {
 	if r == nil {
 		s.logger.Error("Cannot render error. Request not found.")
@@ -1477,11 +1476,6 @@
 	}{
 		description,
 		strings.Join(errors, ", "),
-=======
-func (s *Server) renderError(r *http.Request, w http.ResponseWriter, status int, description string) {
-	if err := s.templates.err(r, w, status, description); err != nil {
-		s.logger.Errorf("server template error: %v", err)
->>>>>>> 347bebaf
 	}
 	data, err := json.Marshal(resp)
 	if err != nil {
