--- conflicted
+++ resolved
@@ -494,10 +494,7 @@
 
 // finalizeLogin associates the user's identity with the current AuthRequest, then returns
 // the approval page's path.
-<<<<<<< HEAD
 func (s *Server) finalizeLogin(identity connector.Identity, authReq storage.AuthRequest, conn connector.Connector) (string, bool, error) {
-=======
-func (s *Server) finalizeLogin(identity connector.Identity, authReq storage.AuthRequest, conn connector.Connector) (string, error) {
 	/*
 	 * Giant Swarm custom code to inject connector prefix in the group names, so it enables us
 	 * to use dex in shared installations
@@ -511,7 +508,6 @@
 	 * END custom code
 	 */
 
->>>>>>> 3548e1f1
 	claims := storage.Claims{
 		UserID:            identity.UserID,
 		Username:          identity.Username,
