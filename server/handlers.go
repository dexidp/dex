--- conflicted
+++ resolved
@@ -507,7 +507,6 @@
 
 // finalizeLogin associates the user's identity with the current AuthRequest, then returns
 // the approval page's path.
-<<<<<<< HEAD
 func (s *Server) finalizeLogin(identity connector.Identity, authReq storage.AuthRequest, conn connector.Connector) (string, bool, error) {
 	/*
 	 * Giant Swarm custom code to inject connector prefix in the group names, so it enables us
@@ -522,9 +521,6 @@
 	 * END custom code
 	 */
 
-=======
-func (s *Server) finalizeLogin(ctx context.Context, identity connector.Identity, authReq storage.AuthRequest, conn connector.Connector) (string, bool, error) {
->>>>>>> 7c974495
 	claims := storage.Claims{
 		UserID:            identity.UserID,
 		Username:          identity.Username,
