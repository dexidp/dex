--- conflicted
+++ resolved
@@ -48,27 +48,10 @@
 }
 
 func TestExtraHeaders(t *testing.T) {
-<<<<<<< HEAD
 	config := Config{}
 
 	conn, _ := config.Open("test", logger)
 	callback := conn.(*callback)
-=======
-	config := Config{
-		UserIDHeader:   "X-Remote-User-Id",
-		UserHeader:     "X-Remote-User",
-		UserNameHeader: "X-Remote-User-Name",
-		EmailHeader:    "X-Remote-User-Email",
-	}
-	conn := callback{
-		userHeader:     config.UserHeader,
-		userIDHeader:   config.UserIDHeader,
-		userNameHeader: config.UserNameHeader,
-		emailHeader:    config.EmailHeader,
-		logger:         logger,
-		pathSuffix:     "/test",
-	}
->>>>>>> 56cca059
 
 	req, err := http.NewRequest("GET", "/", nil)
 	expectNil(t, err)
