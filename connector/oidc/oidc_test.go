package oidc

import (
	"bytes"
	"context"
	"crypto/rand"
	"crypto/rsa"
	"encoding/base64"
	"encoding/binary"
	"encoding/json"
	"errors"
	"fmt"
	"log/slog"
	"net/http"
	"net/http/httptest"
	"reflect"
	"strings"
	"testing"
	"time"

	"github.com/go-jose/go-jose/v4"
	"github.com/stretchr/testify/require"

	"github.com/dexidp/dex/connector"
)

func TestKnownBrokenAuthHeaderProvider(t *testing.T) {
	tests := []struct {
		issuerURL string
		expect    bool
	}{
		{"https://dev.oktapreview.com", true},
		{"https://dev.okta.com", true},
		{"https://okta.com", true},
		{"https://dev.oktaaccounts.com", false},
		{"https://accounts.google.com", false},
	}

	for _, tc := range tests {
		got := knownBrokenAuthHeaderProvider(tc.issuerURL)
		if got != tc.expect {
			t.Errorf("knownBrokenAuthHeaderProvider(%q), want=%t, got=%t", tc.issuerURL, tc.expect, got)
		}
	}
}

func TestHandleCallback(t *testing.T) {
	t.Helper()

	tests := []struct {
		name                      string
		userIDKey                 string
		userNameKey               string
		overrideClaimMapping      bool
		preferredUsernameKey      string
		emailKey                  string
		groupsKey                 string
		insecureSkipEmailVerified bool
		scopes                    []string
		expectUserID              string
		expectUserName            string
		expectGroups              []string
		expectPreferredUsername   string
		expectedEmailField        string
		token                     map[string]interface{}
		groupsRegex               string
		newGroupFromClaims        []NewGroupFromClaims
<<<<<<< HEAD
		pkceChallenge             string
=======
		groupsPrefix              string
		groupsSuffix              string
>>>>>>> 745e1114
	}{
		{
			name:               "simpleCase",
			userIDKey:          "", // not configured
			userNameKey:        "", // not configured
			expectUserID:       "subvalue",
			expectUserName:     "namevalue",
			expectGroups:       []string{"group1", "group2"},
			expectedEmailField: "emailvalue",
			token: map[string]interface{}{
				"sub":            "subvalue",
				"name":           "namevalue",
				"groups":         []string{"group1", "group2"},
				"email":          "emailvalue",
				"email_verified": true,
			},
		},
		{
			name:               "customEmailClaim",
			userIDKey:          "", // not configured
			userNameKey:        "", // not configured
			emailKey:           "mail",
			expectUserID:       "subvalue",
			expectUserName:     "namevalue",
			expectedEmailField: "emailvalue",
			token: map[string]interface{}{
				"sub":            "subvalue",
				"name":           "namevalue",
				"mail":           "emailvalue",
				"email_verified": true,
			},
		},
		{
			name:                 "overrideWithCustomEmailClaim",
			userIDKey:            "", // not configured
			userNameKey:          "", // not configured
			overrideClaimMapping: true,
			emailKey:             "custommail",
			expectUserID:         "subvalue",
			expectUserName:       "namevalue",
			expectedEmailField:   "customemailvalue",
			token: map[string]interface{}{
				"sub":            "subvalue",
				"name":           "namevalue",
				"email":          "emailvalue",
				"custommail":     "customemailvalue",
				"email_verified": true,
			},
		},
		{
			name:                      "email_verified not in claims, configured to be skipped",
			insecureSkipEmailVerified: true,
			expectUserID:              "subvalue",
			expectUserName:            "namevalue",
			expectedEmailField:        "emailvalue",
			token: map[string]interface{}{
				"sub":   "subvalue",
				"name":  "namevalue",
				"email": "emailvalue",
			},
		},
		{
			name:               "withUserIDKey",
			userIDKey:          "name",
			expectUserID:       "namevalue",
			expectUserName:     "namevalue",
			expectedEmailField: "emailvalue",
			token: map[string]interface{}{
				"sub":            "subvalue",
				"name":           "namevalue",
				"email":          "emailvalue",
				"email_verified": true,
			},
		},
		{
			name:               "withUserNameKey",
			userNameKey:        "user_name",
			expectUserID:       "subvalue",
			expectUserName:     "username",
			expectedEmailField: "emailvalue",
			token: map[string]interface{}{
				"sub":            "subvalue",
				"user_name":      "username",
				"email":          "emailvalue",
				"email_verified": true,
			},
		},
		{
			name:                    "withPreferredUsernameKey",
			preferredUsernameKey:    "username_key",
			expectUserID:            "subvalue",
			expectUserName:          "namevalue",
			expectPreferredUsername: "username_value",
			expectedEmailField:      "emailvalue",
			token: map[string]interface{}{
				"sub":            "subvalue",
				"name":           "namevalue",
				"username_key":   "username_value",
				"email":          "emailvalue",
				"email_verified": true,
			},
		},
		{
			name:                    "withoutPreferredUsernameKeyAndBackendReturns",
			expectUserID:            "subvalue",
			expectUserName:          "namevalue",
			expectPreferredUsername: "preferredusernamevalue",
			expectedEmailField:      "emailvalue",
			token: map[string]interface{}{
				"sub":                "subvalue",
				"name":               "namevalue",
				"preferred_username": "preferredusernamevalue",
				"email":              "emailvalue",
				"email_verified":     true,
			},
		},
		{
			name:                    "withoutPreferredUsernameKeyAndBackendNotReturn",
			expectUserID:            "subvalue",
			expectUserName:          "namevalue",
			expectPreferredUsername: "",
			expectedEmailField:      "emailvalue",
			token: map[string]interface{}{
				"sub":            "subvalue",
				"name":           "namevalue",
				"email":          "emailvalue",
				"email_verified": true,
			},
		},
		{
			name:                      "emptyEmailScope",
			expectUserID:              "subvalue",
			expectUserName:            "namevalue",
			expectedEmailField:        "",
			scopes:                    []string{"groups"},
			insecureSkipEmailVerified: true,
			token: map[string]interface{}{
				"sub":       "subvalue",
				"name":      "namevalue",
				"user_name": "username",
			},
		},
		{
			name:                      "emptyEmailScopeButEmailProvided",
			expectUserID:              "subvalue",
			expectUserName:            "namevalue",
			expectedEmailField:        "emailvalue",
			scopes:                    []string{"groups"},
			insecureSkipEmailVerified: true,
			token: map[string]interface{}{
				"sub":       "subvalue",
				"name":      "namevalue",
				"user_name": "username",
				"email":     "emailvalue",
			},
		},
		{
			name:                      "customGroupsKey",
			groupsKey:                 "cognito:groups",
			expectUserID:              "subvalue",
			expectUserName:            "namevalue",
			expectedEmailField:        "emailvalue",
			expectGroups:              []string{"group3", "group4"},
			scopes:                    []string{"groups"},
			insecureSkipEmailVerified: true,
			token: map[string]interface{}{
				"sub":            "subvalue",
				"name":           "namevalue",
				"user_name":      "username",
				"email":          "emailvalue",
				"cognito:groups": []string{"group3", "group4"},
			},
		},
		{
			name:                      "customGroupsKeyButGroupsProvided",
			groupsKey:                 "cognito:groups",
			expectUserID:              "subvalue",
			expectUserName:            "namevalue",
			expectedEmailField:        "emailvalue",
			expectGroups:              []string{"group1", "group2"},
			scopes:                    []string{"groups"},
			insecureSkipEmailVerified: true,
			token: map[string]interface{}{
				"sub":            "subvalue",
				"name":           "namevalue",
				"user_name":      "username",
				"email":          "emailvalue",
				"groups":         []string{"group1", "group2"},
				"cognito:groups": []string{"group3", "group4"},
			},
		},
		{
			name:                      "customGroupsKeyDespiteGroupsProvidedButOverride",
			overrideClaimMapping:      true,
			groupsKey:                 "cognito:groups",
			expectUserID:              "subvalue",
			expectUserName:            "namevalue",
			expectedEmailField:        "emailvalue",
			expectGroups:              []string{"group3", "group4"},
			scopes:                    []string{"groups"},
			insecureSkipEmailVerified: true,
			token: map[string]interface{}{
				"sub":            "subvalue",
				"name":           "namevalue",
				"user_name":      "username",
				"email":          "emailvalue",
				"groups":         []string{"group1", "group2"},
				"cognito:groups": []string{"group3", "group4"},
			},
		},
		{
			name:               "singularGroupResponseAsString",
			userIDKey:          "", // not configured
			userNameKey:        "", // not configured
			expectUserID:       "subvalue",
			expectUserName:     "namevalue",
			expectGroups:       []string{"group1"},
			expectedEmailField: "emailvalue",
			token: map[string]interface{}{
				"sub":            "subvalue",
				"name":           "namevalue",
				"groups":         "group1",
				"email":          "emailvalue",
				"email_verified": true,
			},
		},
		{
			name:               "singularGroupResponseAsMap",
			userIDKey:          "", // not configured
			userNameKey:        "", // not configured
			expectUserID:       "subvalue",
			expectUserName:     "namevalue",
			expectGroups:       []string{"group1"},
			expectedEmailField: "emailvalue",
			token: map[string]interface{}{
				"sub":            "subvalue",
				"name":           "namevalue",
				"groups":         []map[string]string{{"name": "group1"}},
				"email":          "emailvalue",
				"email_verified": true,
			},
		},
		{
			name:               "multipleGroupResponseAsMap",
			userIDKey:          "", // not configured
			userNameKey:        "", // not configured
			expectUserID:       "subvalue",
			expectUserName:     "namevalue",
			expectGroups:       []string{"group1", "group2"},
			expectedEmailField: "emailvalue",
			token: map[string]interface{}{
				"sub":            "subvalue",
				"name":           "namevalue",
				"groups":         []map[string]string{{"name": "group1"}, {"name": "group2"}},
				"email":          "emailvalue",
				"email_verified": true,
			},
		},
		{
			name:               "newGroupFromClaims",
			userIDKey:          "", // not configured
			userNameKey:        "", // not configured
			expectUserID:       "subvalue",
			expectUserName:     "namevalue",
			expectGroups:       []string{"group1", "gh::acme::pipeline-one", "clr_delim-acme-foobar", "keep_delim-acme-foo-bar", "bk-emailvalue"},
			expectedEmailField: "emailvalue",
			newGroupFromClaims: []NewGroupFromClaims{
				{ // The basic functionality, should create "gh::acme::pipeline-one".
					Claims: []string{
						"organization",
						"pipeline",
					},
					Delimiter: "::",
					Prefix:    "gh",
				},
				{ // Non existing claims, should not generate any any new group claim.
					Claims: []string{
						"non-existing1",
						"non-existing2",
					},
					Delimiter: "::",
					Prefix:    "tfe",
				},
				{ // In this case the delimiter character("-") should be removed removed from "claim-with-delimiter" claim to ensure the resulting
					// claim structure is in full control of the Dex operator and not the person creating a new pipeline.
					// Should create "clr_delim-acme-foobar" and not "tfe-acme-foo-bar".
					Claims: []string{
						"organization",
						"claim-with-delimiter",
					},
					Delimiter:      "-",
					ClearDelimiter: true,
					Prefix:         "clr_delim",
				},
				{ // In this case the delimiter character("-") should be NOT removed from "claim-with-delimiter" claim.
					// Should create  "keep_delim-acme-foo-bar".
					Claims: []string{
						"organization",
						"claim-with-delimiter",
					},
					Delimiter: "-",
					// ClearDelimiter: false,
					Prefix: "keep_delim",
				},
				{ // Ignore non string claims (like arrays), this should result in "bk-emailvalue".
					Claims: []string{
						"non-string-claim",
						"non-string-claim2",
						"email",
					},
					Delimiter: "-",
					Prefix:    "bk",
				},
			},

			token: map[string]interface{}{
				"sub":                  "subvalue",
				"name":                 "namevalue",
				"groups":               "group1",
				"organization":         "acme",
				"pipeline":             "pipeline-one",
				"email":                "emailvalue",
				"email_verified":       true,
				"claim-with-delimiter": "foo-bar",
				"non-string-claim": []string{
					"element1",
					"element2",
				},
				"non-string-claim2": 666,
			},
		},
		{
			name:               "prefixGroupNames",
			userIDKey:          "", // not configured
			userNameKey:        "", // not configured
			expectUserID:       "subvalue",
			expectUserName:     "namevalue",
			expectGroups:       []string{"prefix-group1", "prefix-group2", "prefix-groupA", "prefix-groupB"},
			expectedEmailField: "emailvalue",
			groupsPrefix:       "prefix-",
			token: map[string]interface{}{
				"sub":            "subvalue",
				"name":           "namevalue",
				"groups":         []string{"group1", "group2", "groupA", "groupB"},
				"email":          "emailvalue",
				"email_verified": true,
			},
		},
		{
			name:               "suffixGroupNames",
			userIDKey:          "", // not configured
			userNameKey:        "", // not configured
			expectUserID:       "subvalue",
			expectUserName:     "namevalue",
			expectGroups:       []string{"group1-suffix", "group2-suffix", "groupA-suffix", "groupB-suffix"},
			expectedEmailField: "emailvalue",
			groupsSuffix:       "-suffix",
			token: map[string]interface{}{
				"sub":            "subvalue",
				"name":           "namevalue",
				"groups":         []string{"group1", "group2", "groupA", "groupB"},
				"email":          "emailvalue",
				"email_verified": true,
			},
		},
		{
			name:               "preAndSuffixGroupNames",
			userIDKey:          "", // not configured
			userNameKey:        "", // not configured
			expectUserID:       "subvalue",
			expectUserName:     "namevalue",
			expectGroups:       []string{"prefix-group1-suffix", "prefix-group2-suffix", "prefix-groupA-suffix", "prefix-groupB-suffix"},
			expectedEmailField: "emailvalue",
			groupsPrefix:       "prefix-",
			groupsSuffix:       "-suffix",
			token: map[string]interface{}{
				"sub":            "subvalue",
				"name":           "namevalue",
				"groups":         []string{"group1", "group2", "groupA", "groupB"},
				"email":          "emailvalue",
				"email_verified": true,
			},
		},
		{
			name:               "filterGroupClaims",
			userIDKey:          "", // not configured
			userNameKey:        "", // not configured
			groupsRegex:        `^.*\d$`,
			expectUserID:       "subvalue",
			expectUserName:     "namevalue",
			expectGroups:       []string{"group1", "group2"},
			expectedEmailField: "emailvalue",
			token: map[string]interface{}{
				"sub":            "subvalue",
				"name":           "namevalue",
				"groups":         []string{"group1", "group2", "groupA", "groupB"},
				"email":          "emailvalue",
				"email_verified": true,
			},
		},
		{
			name:               "filterGroupClaimsMap",
			userIDKey:          "", // not configured
			userNameKey:        "", // not configured
			groupsRegex:        `^.*\d$`,
			expectUserID:       "subvalue",
			expectUserName:     "namevalue",
			expectGroups:       []string{"group1", "group2"},
			expectedEmailField: "emailvalue",
			token: map[string]interface{}{
				"sub":            "subvalue",
				"name":           "namevalue",
				"groups":         []map[string]string{{"name": "group1"}, {"name": "group2"}, {"name": "groupA"}, {"name": "groupB"}},
				"email":          "emailvalue",
				"email_verified": true,
			},
		},
		{
			name:               "S256PKCEChallenge",
			userIDKey:          "", // not configured
			userNameKey:        "", // not configured
			pkceChallenge:      "S256",
			expectUserID:       "subvalue",
			expectUserName:     "namevalue",
			expectGroups:       []string{"group1", "group2"},
			expectedEmailField: "emailvalue",
			token: map[string]interface{}{
				"sub":            "subvalue",
				"name":           "namevalue",
				"groups":         []string{"group1", "group2"},
				"email":          "emailvalue",
				"email_verified": true,
			},
		},
		{
			name:               "plainPKCEChallenge",
			userIDKey:          "", // not configured
			userNameKey:        "", // not configured
			pkceChallenge:      "plain",
			expectUserID:       "subvalue",
			expectUserName:     "namevalue",
			expectGroups:       []string{"group1", "group2"},
			expectedEmailField: "emailvalue",
			token: map[string]interface{}{
				"sub":            "subvalue",
				"name":           "namevalue",
				"groups":         []string{"group1", "group2"},
				"email":          "emailvalue",
				"email_verified": true,
			},
		},
	}

	for _, tc := range tests {
		t.Run(tc.name, func(t *testing.T) {
			idTokenDesired := true
			testServer, err := setupServer(tc.token, idTokenDesired)
			if err != nil {
				t.Fatal("failed to setup test server", err)
			}
			defer testServer.Close()

			var scopes []string
			if len(tc.scopes) > 0 {
				scopes = tc.scopes
			} else {
				scopes = []string{"email", "groups"}
			}
			serverURL := testServer.URL
			basicAuth := true
			config := Config{
				Issuer:                    serverURL,
				ClientID:                  "clientID",
				ClientSecret:              "clientSecret",
				Scopes:                    scopes,
				RedirectURI:               fmt.Sprintf("%s/callback", serverURL),
				UserIDKey:                 tc.userIDKey,
				UserNameKey:               tc.userNameKey,
				InsecureSkipEmailVerified: tc.insecureSkipEmailVerified,
				InsecureEnableGroups:      true,
				BasicAuthUnsupported:      &basicAuth,
				OverrideClaimMapping:      tc.overrideClaimMapping,
				PKCEChallenge:             tc.pkceChallenge,
			}
			config.ClaimMapping.PreferredUsernameKey = tc.preferredUsernameKey
			config.ClaimMapping.EmailKey = tc.emailKey
			config.ClaimMapping.GroupsKey = tc.groupsKey
			config.ClaimMutations.NewGroupFromClaims = tc.newGroupFromClaims
			config.ClaimMutations.FilterGroupClaims.GroupsFilter = tc.groupsRegex
			config.ClaimMutations.ModifyGroupNames.Prefix = tc.groupsPrefix
			config.ClaimMutations.ModifyGroupNames.Suffix = tc.groupsSuffix

			conn, err := newConnector(config)
			if err != nil {
				t.Fatal("failed to create new connector", err)
			}

			req, err := newRequestWithAuthCode(testServer.URL, "someCode")
			if err != nil {
				t.Fatal("failed to create request", err)
			}

			connectorDataStrTemplate := `{"codeChallenge":"abcdefgh123456qwertuiop89101112uvpwizABC234","codeChallengeMethod":"%s"}`
			connectorDataStr := fmt.Sprintf(connectorDataStrTemplate, config.PKCEChallenge)
			connectorData := []byte(connectorDataStr)

			identity, err := conn.HandleCallback(connector.Scopes{Groups: true}, connectorData, req)
			if err != nil {
				t.Fatal("handle callback failed", err)
			}

			expectEquals(t, identity.UserID, tc.expectUserID)
			expectEquals(t, identity.Username, tc.expectUserName)
			expectEquals(t, identity.PreferredUsername, tc.expectPreferredUsername)
			expectEquals(t, identity.Email, tc.expectedEmailField)
			expectEquals(t, identity.EmailVerified, true)
			expectEquals(t, identity.Groups, tc.expectGroups)
		})
	}
}

func TestRefresh(t *testing.T) {
	t.Helper()

	tests := []struct {
		name           string
		expectUserID   string
		expectUserName string
		idTokenDesired bool
		token          map[string]interface{}
	}{
		{
			name:           "IDTokenOnRefresh",
			expectUserID:   "subvalue",
			expectUserName: "namevalue",
			idTokenDesired: true,
			token: map[string]interface{}{
				"sub":  "subvalue",
				"name": "namevalue",
			},
		},
		{
			name:           "NoIDTokenOnRefresh",
			expectUserID:   "subvalue",
			expectUserName: "namevalue",
			idTokenDesired: false,
			token: map[string]interface{}{
				"sub":  "subvalue",
				"name": "namevalue",
			},
		},
	}
	for _, tc := range tests {
		t.Run(tc.name, func(t *testing.T) {
			testServer, err := setupServer(tc.token, tc.idTokenDesired)
			if err != nil {
				t.Fatal("failed to setup test server", err)
			}
			defer testServer.Close()

			scopes := []string{"openid", "offline_access"}
			serverURL := testServer.URL
			config := Config{
				Issuer:       serverURL,
				ClientID:     "clientID",
				ClientSecret: "clientSecret",
				Scopes:       scopes,
				RedirectURI:  fmt.Sprintf("%s/callback", serverURL),
				GetUserInfo:  true,
			}

			conn, err := newConnector(config)
			if err != nil {
				t.Fatal("failed to create new connector", err)
			}

			req, err := newRequestWithAuthCode(testServer.URL, "someCode")
			if err != nil {
				t.Fatal("failed to create request", err)
			}

			refreshTokenStr := "{\"RefreshToken\":\"asdf\"}"
			refreshToken := []byte(refreshTokenStr)

			identity := connector.Identity{
				UserID:        tc.expectUserID,
				Username:      tc.expectUserName,
				ConnectorData: refreshToken,
			}

			refreshIdentity, err := conn.Refresh(req.Context(), connector.Scopes{OfflineAccess: true}, identity)
			if err != nil {
				t.Fatal("Refresh failed", err)
			}

			expectEquals(t, refreshIdentity.UserID, tc.expectUserID)
			expectEquals(t, refreshIdentity.Username, tc.expectUserName)
		})
	}
}

func TestTokenIdentity(t *testing.T) {
	tokenTypeAccess := "urn:ietf:params:oauth:token-type:access_token"
	tokenTypeID := "urn:ietf:params:oauth:token-type:id_token"
	long2short := map[string]string{
		tokenTypeAccess: "access_token",
		tokenTypeID:     "id_token",
	}

	tests := []struct {
		name        string
		subjectType string
		userInfo    bool
		expectError bool
	}{
		{
			name:        "id_token",
			subjectType: tokenTypeID,
		}, {
			name:        "access_token",
			subjectType: tokenTypeAccess,
			expectError: true,
		}, {
			name:        "id_token with user info",
			subjectType: tokenTypeID,
			userInfo:    true,
		}, {
			name:        "access_token with user info",
			subjectType: tokenTypeAccess,
			userInfo:    true,
		},
	}
	for _, tc := range tests {
		t.Run(tc.name, func(t *testing.T) {
			ctx := context.Background()
			ctx, cancel := context.WithCancel(ctx)
			defer cancel()

			testServer, err := setupServer(map[string]any{
				"sub":  "subvalue",
				"name": "namevalue",
			}, true)
			if err != nil {
				t.Fatal("failed to setup test server", err)
			}
			conn, err := newConnector(Config{
				Issuer:      testServer.URL,
				Scopes:      []string{"openid", "groups"},
				GetUserInfo: tc.userInfo,
			})
			if err != nil {
				t.Fatal("failed to create new connector", err)
			}

			res, err := http.Get(testServer.URL + "/token")
			if err != nil {
				t.Fatal("failed to get initial token", err)
			}
			defer res.Body.Close()
			var tokenResponse map[string]any
			err = json.NewDecoder(res.Body).Decode(&tokenResponse)
			if err != nil {
				t.Fatal("failed to decode initial token", err)
			}

			origToken := tokenResponse[long2short[tc.subjectType]].(string)
			identity, err := conn.TokenIdentity(ctx, tc.subjectType, origToken)
			if err != nil {
				if tc.expectError {
					return
				}
				t.Fatal("failed to get token identity", err)
			}

			// assert identity
			expectEquals(t, identity.UserID, "subvalue")
			expectEquals(t, identity.Username, "namevalue")
		})
	}
}

func TestPromptType(t *testing.T) {
	pointer := func(s string) *string {
		return &s
	}

	tests := []struct {
		name       string
		promptType *string
		res        string
	}{
		{name: "none", promptType: pointer("none"), res: "none"},
		{name: "provided empty string", promptType: pointer(""), res: ""},
		{name: "login", promptType: pointer("login"), res: "login"},
		{name: "consent", promptType: pointer("consent"), res: "consent"},
		{name: "default value", promptType: nil, res: "consent"},
	}

	testServer, err := setupServer(nil, true)
	require.NoError(t, err)

	for _, tc := range tests {
		t.Run(tc.name, func(t *testing.T) {
			conn, err := newConnector(Config{
				Issuer:     testServer.URL,
				Scopes:     []string{"openid", "groups"},
				PromptType: tc.promptType,
			})
			require.NoError(t, err)

			require.Equal(t, tc.res, conn.promptType)
		})
	}
}

func TestProviderOverride(t *testing.T) {
	testServer, err := setupServer(map[string]any{
		"sub":  "subvalue",
		"name": "namevalue",
	}, true)
	if err != nil {
		t.Fatal("failed to setup test server", err)
	}

	t.Run("No override", func(t *testing.T) {
		conn, err := newConnector(Config{
			Issuer: testServer.URL,
			Scopes: []string{"openid", "groups"},
		})
		if err != nil {
			t.Fatal("failed to create new connector", err)
		}

		expAuth := fmt.Sprintf("%s/authorize", testServer.URL)
		if conn.provider.Endpoint().AuthURL != expAuth {
			t.Fatalf("unexpected auth URL: %s, expected: %s\n", conn.provider.Endpoint().AuthURL, expAuth)
		}

		expToken := fmt.Sprintf("%s/token", testServer.URL)
		if conn.provider.Endpoint().TokenURL != expToken {
			t.Fatalf("unexpected token URL: %s, expected: %s\n", conn.provider.Endpoint().TokenURL, expToken)
		}
	})

	t.Run("Override", func(t *testing.T) {
		conn, err := newConnector(Config{
			Issuer:                     testServer.URL,
			Scopes:                     []string{"openid", "groups"},
			ProviderDiscoveryOverrides: ProviderDiscoveryOverrides{TokenURL: "/test1", AuthURL: "/test2"},
		})
		if err != nil {
			t.Fatal("failed to create new connector", err)
		}

		expAuth := "/test2"
		if conn.provider.Endpoint().AuthURL != expAuth {
			t.Fatalf("unexpected auth URL: %s, expected: %s\n", conn.provider.Endpoint().AuthURL, expAuth)
		}

		expToken := "/test1"
		if conn.provider.Endpoint().TokenURL != expToken {
			t.Fatalf("unexpected token URL: %s, expected: %s\n", conn.provider.Endpoint().TokenURL, expToken)
		}
	})
}

func setupServer(tok map[string]interface{}, idTokenDesired bool) (*httptest.Server, error) {
	key, err := rsa.GenerateKey(rand.Reader, 1024)
	if err != nil {
		return nil, fmt.Errorf("failed to generate rsa key: %v", err)
	}

	jwk := jose.JSONWebKey{
		Key:       key,
		KeyID:     "keyId",
		Algorithm: "RSA",
	}

	mux := http.NewServeMux()

	mux.HandleFunc("/keys", func(w http.ResponseWriter, r *http.Request) {
		json.NewEncoder(w).Encode(&map[string]interface{}{
			"keys": []map[string]interface{}{{
				"alg": jwk.Algorithm,
				"kty": jwk.Algorithm,
				"kid": jwk.KeyID,
				"n":   n(&key.PublicKey),
				"e":   e(&key.PublicKey),
			}},
		})
	})

	mux.HandleFunc("/token", func(w http.ResponseWriter, r *http.Request) {
		url := fmt.Sprintf("http://%s", r.Host)
		tok["iss"] = url
		tok["exp"] = time.Now().Add(time.Hour).Unix()
		tok["aud"] = "clientID"
		token, err := newToken(&jwk, tok)
		if err != nil {
			w.WriteHeader(http.StatusInternalServerError)
		}

		w.Header().Add("Content-Type", "application/json")
		if idTokenDesired {
			json.NewEncoder(w).Encode(&map[string]string{
				"access_token": token,
				"id_token":     token,
				"token_type":   "Bearer",
			})
		} else {
			json.NewEncoder(w).Encode(&map[string]string{
				"access_token": token,
				"token_type":   "Bearer",
			})
		}
	})

	mux.HandleFunc("/userinfo", func(w http.ResponseWriter, r *http.Request) {
		w.Header().Add("Content-Type", "application/json")
		json.NewEncoder(w).Encode(tok)
	})

	mux.HandleFunc("/.well-known/openid-configuration", func(w http.ResponseWriter, r *http.Request) {
		url := fmt.Sprintf("http://%s", r.Host)

		json.NewEncoder(w).Encode(&map[string]string{
			"issuer":                 url,
			"token_endpoint":         fmt.Sprintf("%s/token", url),
			"authorization_endpoint": fmt.Sprintf("%s/authorize", url),
			"userinfo_endpoint":      fmt.Sprintf("%s/userinfo", url),
			"jwks_uri":               fmt.Sprintf("%s/keys", url),
		})
	})

	return httptest.NewServer(mux), nil
}

func newToken(key *jose.JSONWebKey, claims map[string]interface{}) (string, error) {
	signingKey := jose.SigningKey{
		Key:       key,
		Algorithm: jose.RS256,
	}

	signer, err := jose.NewSigner(signingKey, &jose.SignerOptions{})
	if err != nil {
		return "", fmt.Errorf("failed to create new signer: %v", err)
	}

	payload, err := json.Marshal(claims)
	if err != nil {
		return "", fmt.Errorf("failed to marshal claims: %v", err)
	}

	signature, err := signer.Sign(payload)
	if err != nil {
		return "", fmt.Errorf("failed to sign: %v", err)
	}
	return signature.CompactSerialize()
}

func newConnector(config Config) (*oidcConnector, error) {
	logger := slog.New(slog.DiscardHandler)
	conn, err := config.Open("id", logger)
	if err != nil {
		return nil, fmt.Errorf("unable to open: %v", err)
	}

	oidcConn, ok := conn.(*oidcConnector)
	if !ok {
		return nil, errors.New("failed to convert to oidcConnector")
	}

	return oidcConn, nil
}

func newRequestWithAuthCode(serverURL string, code string) (*http.Request, error) {
	req, err := http.NewRequest("GET", serverURL, nil)
	if err != nil {
		return nil, fmt.Errorf("failed to create request: %v", err)
	}

	values := req.URL.Query()
	values.Add("code", code)
	req.URL.RawQuery = values.Encode()

	return req, nil
}

func n(pub *rsa.PublicKey) string {
	return encode(pub.N.Bytes())
}

func e(pub *rsa.PublicKey) string {
	data := make([]byte, 8)
	binary.BigEndian.PutUint64(data, uint64(pub.E))
	return encode(bytes.TrimLeft(data, "\x00"))
}

func encode(payload []byte) string {
	result := base64.URLEncoding.EncodeToString(payload)
	return strings.TrimRight(result, "=")
}

func expectEquals(t *testing.T, a interface{}, b interface{}) {
	if !reflect.DeepEqual(a, b) {
		t.Errorf("Expected %+v to equal %+v", a, b)
	}
}<|MERGE_RESOLUTION|>--- conflicted
+++ resolved
@@ -65,12 +65,9 @@
 		token                     map[string]interface{}
 		groupsRegex               string
 		newGroupFromClaims        []NewGroupFromClaims
-<<<<<<< HEAD
-		pkceChallenge             string
-=======
 		groupsPrefix              string
 		groupsSuffix              string
->>>>>>> 745e1114
+		pkceChallenge             string
 	}{
 		{
 			name:               "simpleCase",
