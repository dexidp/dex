--- conflicted
+++ resolved
@@ -8,11 +8,8 @@
 	"log/slog"
 	"net/http"
 	"os"
-<<<<<<< HEAD
 	"regexp"
-=======
 	"strings"
->>>>>>> 5c66c718
 	"time"
 
 	"cloud.google.com/go/compute/metadata"
