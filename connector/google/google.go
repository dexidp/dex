// Package google implements logging in through Google's OpenID Connect provider.
package google

import (
	"context"
	"errors"
	"fmt"
	"net/http"
	"os"
	"strings"
	"time"

	"github.com/coreos/go-oidc/v3/oidc"
	"golang.org/x/exp/slices"
	"golang.org/x/oauth2"
	"golang.org/x/oauth2/google"
	admin "google.golang.org/api/admin/directory/v1"
	"google.golang.org/api/option"

	"github.com/dexidp/dex/connector"
	pkg_groups "github.com/dexidp/dex/pkg/groups"
	"github.com/dexidp/dex/pkg/log"
)

const (
	issuerURL                  = "https://accounts.google.com"
	wildcardDomainToAdminEmail = "*"
)

// Config holds configuration options for Google logins.
type Config struct {
	ClientID     string `json:"clientID"`
	ClientSecret string `json:"clientSecret"`
	RedirectURI  string `json:"redirectURI"`

	Scopes []string `json:"scopes"` // defaults to "profile" and "email"

	// Optional list of whitelisted domains
	// If this field is nonempty, only users from a listed domain will be allowed to log in
	HostedDomains []string `json:"hostedDomains"`

	// Optional list of whitelisted groups
	// If this field is nonempty, only users from a listed group will be allowed to log in
	Groups []string `json:"groups"`

	// Optional path to service account json
	// If nonempty, and groups claim is made, will use authentication from file to
	// check groups with the admin directory api
	ServiceAccountFilePath string `json:"serviceAccountFilePath"`

	// Deprecated: Use DomainToAdminEmail
	AdminEmail string

	// Required if ServiceAccountFilePath
	// The map workspace domain to email of a GSuite super user which the service account will impersonate
	// when listing groups
	DomainToAdminEmail map[string]string

	// If this field is true, fetch direct group membership and transitive group membership
	FetchTransitiveGroupMembership bool `json:"fetchTransitiveGroupMembership"`
}

// Open returns a connector which can be used to login users through Google.
func (c *Config) Open(id string, logger log.Logger) (conn connector.Connector, err error) {
	if c.AdminEmail != "" {
		log.Deprecated(logger, `google: use "domainToAdminEmail.*: %s" option instead of "adminEmail: %s".`, c.AdminEmail, c.AdminEmail)
		if c.DomainToAdminEmail == nil {
			c.DomainToAdminEmail = make(map[string]string)
		}

		c.DomainToAdminEmail[wildcardDomainToAdminEmail] = c.AdminEmail
	}
	ctx, cancel := context.WithCancel(context.Background())

	provider, err := oidc.NewProvider(ctx, issuerURL)
	if err != nil {
		cancel()
		return nil, fmt.Errorf("failed to get provider: %v", err)
	}

	scopes := []string{oidc.ScopeOpenID}
	if len(c.Scopes) > 0 {
		scopes = append(scopes, c.Scopes...)
	} else {
		scopes = append(scopes, "profile", "email")
	}

	adminSrv := make(map[string]*admin.Service)

	// We know impersonation is required when using a service account credential
	// TODO: or is it?
	if len(c.DomainToAdminEmail) == 0 && c.ServiceAccountFilePath != "" {
		cancel()
		return nil, fmt.Errorf("directory service requires the domainToAdminEmail option to be configured")
	}

	// Fixing a regression caused by default config fallback: https://github.com/dexidp/dex/issues/2699
	if (c.ServiceAccountFilePath != "" && len(c.DomainToAdminEmail) > 0) || slices.Contains(scopes, "groups") {
		for domain, adminEmail := range c.DomainToAdminEmail {
			srv, err := createDirectoryService(c.ServiceAccountFilePath, adminEmail, logger)
			if err != nil {
				cancel()
				return nil, fmt.Errorf("could not create directory service: %v", err)
			}

			adminSrv[domain] = srv
		}
	}

	clientID := c.ClientID
	return &googleConnector{
		redirectURI: c.RedirectURI,
		oauth2Config: &oauth2.Config{
			ClientID:     clientID,
			ClientSecret: c.ClientSecret,
			Endpoint:     provider.Endpoint(),
			Scopes:       scopes,
			RedirectURL:  c.RedirectURI,
		},
		verifier: provider.Verifier(
			&oidc.Config{ClientID: clientID},
		),
		logger:                         logger,
		cancel:                         cancel,
		hostedDomains:                  c.HostedDomains,
		groups:                         c.Groups,
		serviceAccountFilePath:         c.ServiceAccountFilePath,
		domainToAdminEmail:             c.DomainToAdminEmail,
		fetchTransitiveGroupMembership: c.FetchTransitiveGroupMembership,
		adminSrv:                       adminSrv,
	}, nil
}

var (
	_ connector.CallbackConnector = (*googleConnector)(nil)
	_ connector.RefreshConnector  = (*googleConnector)(nil)
)

type googleConnector struct {
	redirectURI                    string
	oauth2Config                   *oauth2.Config
	verifier                       *oidc.IDTokenVerifier
	cancel                         context.CancelFunc
	logger                         log.Logger
	hostedDomains                  []string
	groups                         []string
	serviceAccountFilePath         string
	domainToAdminEmail             map[string]string
	fetchTransitiveGroupMembership bool
	adminSrv                       map[string]*admin.Service
}

func (c *googleConnector) Close() error {
	c.cancel()
	return nil
}

func (c *googleConnector) LoginURL(s connector.Scopes, callbackURL, state string) (string, error) {
	if c.redirectURI != callbackURL {
		return "", fmt.Errorf("expected callback URL %q did not match the URL in the config %q", callbackURL, c.redirectURI)
	}

	var opts []oauth2.AuthCodeOption
	if len(c.hostedDomains) > 0 {
		preferredDomain := c.hostedDomains[0]
		if len(c.hostedDomains) > 1 {
			preferredDomain = "*"
		}
		opts = append(opts, oauth2.SetAuthURLParam("hd", preferredDomain))
	}

	if s.OfflineAccess {
		opts = append(opts, oauth2.AccessTypeOffline, oauth2.SetAuthURLParam("prompt", "consent"))
	}
	return c.oauth2Config.AuthCodeURL(state, opts...), nil
}

type oauth2Error struct {
	error            string
	errorDescription string
}

func (e *oauth2Error) Error() string {
	if e.errorDescription == "" {
		return e.error
	}
	return e.error + ": " + e.errorDescription
}

func (c *googleConnector) HandleCallback(s connector.Scopes, r *http.Request) (identity connector.Identity, err error) {
	q := r.URL.Query()
	if errType := q.Get("error"); errType != "" {
		return identity, &oauth2Error{errType, q.Get("error_description")}
	}
	token, err := c.oauth2Config.Exchange(r.Context(), q.Get("code"))
	if err != nil {
		return identity, fmt.Errorf("google: failed to get token: %v", err)
	}

	return c.createIdentity(r.Context(), identity, s, token)
}

func (c *googleConnector) Refresh(ctx context.Context, s connector.Scopes, identity connector.Identity) (connector.Identity, error) {
	t := &oauth2.Token{
		RefreshToken: string(identity.ConnectorData),
		Expiry:       time.Now().Add(-time.Hour),
	}
	token, err := c.oauth2Config.TokenSource(ctx, t).Token()
	if err != nil {
		return identity, fmt.Errorf("google: failed to get token: %v", err)
	}

	return c.createIdentity(ctx, identity, s, token)
}

func (c *googleConnector) createIdentity(ctx context.Context, identity connector.Identity, s connector.Scopes, token *oauth2.Token) (connector.Identity, error) {
	rawIDToken, ok := token.Extra("id_token").(string)
	if !ok {
		return identity, errors.New("google: no id_token in token response")
	}
	idToken, err := c.verifier.Verify(ctx, rawIDToken)
	if err != nil {
		return identity, fmt.Errorf("google: failed to verify ID Token: %v", err)
	}

	var claims struct {
		Username      string `json:"name"`
		Email         string `json:"email"`
		EmailVerified bool   `json:"email_verified"`
		HostedDomain  string `json:"hd"`
	}
	if err := idToken.Claims(&claims); err != nil {
		return identity, fmt.Errorf("oidc: failed to decode claims: %v", err)
	}

	if len(c.hostedDomains) > 0 {
		found := false
		for _, domain := range c.hostedDomains {
			if claims.HostedDomain == domain {
				found = true
				break
			}
		}

		if !found {
			return identity, fmt.Errorf("oidc: unexpected hd claim %v", claims.HostedDomain)
		}
	}

	var groups []string
<<<<<<< HEAD
	if c.adminSrv != nil {
=======
	if s.Groups && len(c.adminSrv) > 0 {
>>>>>>> 1d3dc411
		checkedGroups := make(map[string]struct{})
		groups, err = c.getGroups(claims.Email, c.fetchTransitiveGroupMembership, checkedGroups)
		if err != nil {
			return identity, fmt.Errorf("google: could not retrieve groups: %v", err)
		}

		if len(c.groups) > 0 {
			groups = pkg_groups.Filter(groups, c.groups)
			if len(groups) == 0 {
				return identity, fmt.Errorf("google: user %q is not in any of the required groups", claims.Username)
			}
		}
	}

	identity = connector.Identity{
		UserID:        idToken.Subject,
		Username:      claims.Username,
		Email:         claims.Email,
		EmailVerified: claims.EmailVerified,
		ConnectorData: []byte(token.RefreshToken),
		Groups:        groups,
	}
	return identity, nil
}

// getGroups creates a connection to the admin directory service and lists
// all groups the user is a member of
func (c *googleConnector) getGroups(email string, fetchTransitiveGroupMembership bool, checkedGroups map[string]struct{}) ([]string, error) {
	var userGroups []string
	var err error
	groupsList := &admin.Groups{}
	domain := c.extractDomainFromEmail(email)
	adminSrv, err := c.findAdminService(domain)
	if err != nil {
		return nil, err
	}

	for {
		groupsList, err = adminSrv.Groups.List().
			UserKey(email).PageToken(groupsList.NextPageToken).Do()
		if err != nil {
			return nil, fmt.Errorf("could not list groups: %v", err)
		}

		for _, group := range groupsList.Groups {
			if _, exists := checkedGroups[group.Email]; exists {
				continue
			}

			checkedGroups[group.Email] = struct{}{}
			// TODO (joelspeed): Make desired group key configurable
			userGroups = append(userGroups, group.Email)

			if !fetchTransitiveGroupMembership {
				continue
			}

			// getGroups takes a user's email/alias as well as a group's email/alias
			transitiveGroups, err := c.getGroups(group.Email, fetchTransitiveGroupMembership, checkedGroups)
			if err != nil {
				return nil, fmt.Errorf("could not list transitive groups: %v", err)
			}

			userGroups = append(userGroups, transitiveGroups...)
		}

		if groupsList.NextPageToken == "" {
			break
		}
	}

	return userGroups, nil
}

func (c *googleConnector) findAdminService(domain string) (*admin.Service, error) {
	adminSrv, ok := c.adminSrv[domain]
	if !ok {
		adminSrv, ok = c.adminSrv[wildcardDomainToAdminEmail]
		c.logger.Debugf("using wildcard (%s) admin email to fetch groups", c.domainToAdminEmail[wildcardDomainToAdminEmail])
	}

	if !ok {
		return nil, fmt.Errorf("unable to find super admin email, domainToAdminEmail for domain: %s not set, %s is also empty", domain, wildcardDomainToAdminEmail)
	}

	return adminSrv, nil
}

// extracts the domain name from an email input. If the email is valid, it returns the domain name after the "@" symbol.
// However, in the case of a broken or invalid email, it returns a wildcard symbol.
func (c *googleConnector) extractDomainFromEmail(email string) string {
	at := strings.LastIndex(email, "@")
	if at >= 0 {
		_, domain := email[:at], email[at+1:]

		return domain
	}

	return wildcardDomainToAdminEmail
}

// createDirectoryService sets up super user impersonation and creates an admin client for calling
// the google admin api. If no serviceAccountFilePath is defined, the application default credential
// is used.
func createDirectoryService(serviceAccountFilePath, email string, logger log.Logger) (*admin.Service, error) {
	var jsonCredentials []byte
	var err error

	ctx := context.Background()
	if serviceAccountFilePath == "" {
		logger.Warn("the application default credential is used since the service account file path is not used")
		credential, err := google.FindDefaultCredentials(ctx)
		if err != nil {
			return nil, fmt.Errorf("failed to fetch application default credentials: %w", err)
		}
		jsonCredentials = credential.JSON
	} else {
		jsonCredentials, err = os.ReadFile(serviceAccountFilePath)
		if err != nil {
			return nil, fmt.Errorf("error reading credentials from file: %v", err)
		}
	}
	config, err := google.JWTConfigFromJSON(jsonCredentials, admin.AdminDirectoryGroupReadonlyScope)
	if err != nil {
		return nil, fmt.Errorf("unable to parse client secret file to config: %v", err)
	}

	// Only attempt impersonation when there is a user configured
	if email != "" {
		config.Subject = email
	}

	return admin.NewService(ctx, option.WithHTTPClient(config.Client(ctx)))
}<|MERGE_RESOLUTION|>--- conflicted
+++ resolved
@@ -248,11 +248,7 @@
 	}
 
 	var groups []string
-<<<<<<< HEAD
-	if c.adminSrv != nil {
-=======
-	if s.Groups && len(c.adminSrv) > 0 {
->>>>>>> 1d3dc411
+	if len(c.adminSrv) > 0 {
 		checkedGroups := make(map[string]struct{})
 		groups, err = c.getGroups(claims.Email, c.fetchTransitiveGroupMembership, checkedGroups)
 		if err != nil {
