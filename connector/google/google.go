// Package google implements logging in through Google's OpenID Connect provider.
package google

import (
	"context"
	"errors"
	"fmt"
	"net/http"
	"os"
	"regexp"
	"time"

	"github.com/coreos/go-oidc/v3/oidc"
	"golang.org/x/exp/slices"
	"golang.org/x/oauth2"
	"golang.org/x/oauth2/google"
	admin "google.golang.org/api/admin/directory/v1"
	"google.golang.org/api/option"

	"github.com/dexidp/dex/connector"
	pkg_groups "github.com/dexidp/dex/pkg/groups"
	"github.com/dexidp/dex/pkg/log"
)

const (
	issuerURL = "https://accounts.google.com"
)

// Config holds configuration options for Google logins.
type Config struct {
	ClientID     string `json:"clientID"`
	ClientSecret string `json:"clientSecret"`
	RedirectURI  string `json:"redirectURI"`

	Scopes []string `json:"scopes"` // defaults to "profile" and "email"

	// Optional list of whitelisted domains
	// If this field is nonempty, only users from a listed domain will be allowed to log in
	HostedDomains []string `json:"hostedDomains"`

	// Optional list of whitelisted groups
	// If this field is nonempty, only users from a listed group will be allowed to log in
	Groups []string `json:"groups"`

	// Optional field to filter groups by regexp
	GroupsFilter string `json:"groupsFilter"`

	// Optional path to service account json
	// If nonempty, and groups claim is made, will use authentication from file to
	// check groups with the admin directory api
	ServiceAccountFilePath string `json:"serviceAccountFilePath"`

	// Required if ServiceAccountFilePath
	// The email of a GSuite super user which the service account will impersonate
	// when listing groups
	AdminEmail string

	// If this field is true, fetch direct group membership and transitive group membership
	FetchTransitiveGroupMembership bool `json:"fetchTransitiveGroupMembership"`
}

// Open returns a connector which can be used to login users through Google.
func (c *Config) Open(id string, logger log.Logger) (conn connector.Connector, err error) {
	ctx, cancel := context.WithCancel(context.Background())

	provider, err := oidc.NewProvider(ctx, issuerURL)
	if err != nil {
		cancel()
		return nil, fmt.Errorf("failed to get provider: %v", err)
	}

	scopes := []string{oidc.ScopeOpenID}
	if len(c.Scopes) > 0 {
		scopes = append(scopes, c.Scopes...)
	} else {
		scopes = append(scopes, "profile", "email")
	}

	var adminSrv *admin.Service

	// Fixing a regression caused by default config fallback: https://github.com/dexidp/dex/issues/2699
	if (c.ServiceAccountFilePath != "" && c.AdminEmail != "") || slices.Contains(scopes, "groups") {
		srv, err := createDirectoryService(c.ServiceAccountFilePath, c.AdminEmail, logger)
		if err != nil {
			cancel()
			return nil, fmt.Errorf("could not create directory service: %v", err)
		}

		adminSrv = srv
	}

	var groupsFilter *regexp.Regexp
	if c.GroupsFilter != "" {
		var err error
		groupsFilter, err = regexp.Compile(c.GroupsFilter)
		if err != nil {
			cancel()
			return nil, fmt.Errorf("unable to compile the groupsFilter regexp. "+
				"Input string: %q; error: %v", c.GroupsFilter, err,
			)
		}
	}

	clientID := c.ClientID
	return &googleConnector{
		redirectURI: c.RedirectURI,
		oauth2Config: &oauth2.Config{
			ClientID:     clientID,
			ClientSecret: c.ClientSecret,
			Endpoint:     provider.Endpoint(),
			Scopes:       scopes,
			RedirectURL:  c.RedirectURI,
		},
		verifier: provider.Verifier(
			&oidc.Config{ClientID: clientID},
		),
		logger:                         logger,
		cancel:                         cancel,
		hostedDomains:                  c.HostedDomains,
		groups:                         c.Groups,
		groupsFilter:                   groupsFilter,
		serviceAccountFilePath:         c.ServiceAccountFilePath,
		adminEmail:                     c.AdminEmail,
		fetchTransitiveGroupMembership: c.FetchTransitiveGroupMembership,
		adminSrv:                       adminSrv,
	}, nil
}

var (
	_ connector.CallbackConnector = (*googleConnector)(nil)
	_ connector.RefreshConnector  = (*googleConnector)(nil)
)

type googleConnector struct {
	redirectURI                    string
	oauth2Config                   *oauth2.Config
	verifier                       *oidc.IDTokenVerifier
	cancel                         context.CancelFunc
	logger                         log.Logger
	hostedDomains                  []string
	groups                         []string
	groupsFilter                   *regexp.Regexp
	serviceAccountFilePath         string
	adminEmail                     string
	fetchTransitiveGroupMembership bool
	adminSrv                       *admin.Service
}

func (c *googleConnector) Close() error {
	c.cancel()
	return nil
}

func (c *googleConnector) LoginURL(s connector.Scopes, callbackURL, state string) (string, error) {
	if c.redirectURI != callbackURL {
		return "", fmt.Errorf("expected callback URL %q did not match the URL in the config %q", callbackURL, c.redirectURI)
	}

	var opts []oauth2.AuthCodeOption
	if len(c.hostedDomains) > 0 {
		preferredDomain := c.hostedDomains[0]
		if len(c.hostedDomains) > 1 {
			preferredDomain = "*"
		}
		opts = append(opts, oauth2.SetAuthURLParam("hd", preferredDomain))
	}

	if s.OfflineAccess {
		opts = append(opts, oauth2.AccessTypeOffline, oauth2.SetAuthURLParam("prompt", "consent"))
	}
	return c.oauth2Config.AuthCodeURL(state, opts...), nil
}

type oauth2Error struct {
	error            string
	errorDescription string
}

func (e *oauth2Error) Error() string {
	if e.errorDescription == "" {
		return e.error
	}
	return e.error + ": " + e.errorDescription
}

func (c *googleConnector) HandleCallback(s connector.Scopes, r *http.Request) (identity connector.Identity, err error) {
	q := r.URL.Query()
	if errType := q.Get("error"); errType != "" {
		return identity, &oauth2Error{errType, q.Get("error_description")}
	}
	token, err := c.oauth2Config.Exchange(r.Context(), q.Get("code"))
	if err != nil {
		return identity, fmt.Errorf("google: failed to get token: %v", err)
	}

	return c.createIdentity(r.Context(), identity, s, token)
}

func (c *googleConnector) Refresh(ctx context.Context, s connector.Scopes, identity connector.Identity) (connector.Identity, error) {
	t := &oauth2.Token{
		RefreshToken: string(identity.ConnectorData),
		Expiry:       time.Now().Add(-time.Hour),
	}
	token, err := c.oauth2Config.TokenSource(ctx, t).Token()
	if err != nil {
		return identity, fmt.Errorf("google: failed to get token: %v", err)
	}

	return c.createIdentity(ctx, identity, s, token)
}

func (c *googleConnector) createIdentity(ctx context.Context, identity connector.Identity, s connector.Scopes, token *oauth2.Token) (connector.Identity, error) {
	rawIDToken, ok := token.Extra("id_token").(string)
	if !ok {
		return identity, errors.New("google: no id_token in token response")
	}
	idToken, err := c.verifier.Verify(ctx, rawIDToken)
	if err != nil {
		return identity, fmt.Errorf("google: failed to verify ID Token: %v", err)
	}

	var claims struct {
		Username      string `json:"name"`
		Email         string `json:"email"`
		EmailVerified bool   `json:"email_verified"`
		HostedDomain  string `json:"hd"`
	}
	if err := idToken.Claims(&claims); err != nil {
		return identity, fmt.Errorf("oidc: failed to decode claims: %v", err)
	}

	if len(c.hostedDomains) > 0 {
		found := false
		for _, domain := range c.hostedDomains {
			if claims.HostedDomain == domain {
				found = true
				break
			}
		}

		if !found {
			return identity, fmt.Errorf("oidc: unexpected hd claim %v", claims.HostedDomain)
		}
	}

	var groups []string
	if s.Groups && c.adminSrv != nil {
		checkedGroups := make(map[string]struct{})
		groups, err = c.getGroups(claims.Email, c.fetchTransitiveGroupMembership, checkedGroups)
		if err != nil {
			return identity, fmt.Errorf("google: could not retrieve groups: %v", err)
		}

		if len(c.groups) > 0 {
			groups = pkg_groups.Filter(groups, c.groups)
			if len(groups) == 0 {
				return identity, fmt.Errorf("google: user %q is not in any of the required groups", claims.Username)
			}
		}
	}

	identity = connector.Identity{
		UserID:        idToken.Subject,
		Username:      claims.Username,
		Email:         claims.Email,
		EmailVerified: claims.EmailVerified,
		ConnectorData: []byte(token.RefreshToken),
		Groups:        groups,
	}
	return identity, nil
}

// getGroups creates a connection to the admin directory service and lists
// all groups the user is a member of
func (c *googleConnector) getGroups(email string, fetchTransitiveGroupMembership bool, checkedGroups map[string]struct{}) ([]string, error) {
	var userGroups []string
	var err error
	groupsList := &admin.Groups{}
	for {
		groupsList, err = c.adminSrv.Groups.List().
			UserKey(email).PageToken(groupsList.NextPageToken).Do()
		if err != nil {
			return nil, fmt.Errorf("could not list groups: %v", err)
		}

		for _, group := range groupsList.Groups {
<<<<<<< HEAD
			if c.groupsFilter == nil || c.groupsFilter.MatchString(group.Email) {
				// TODO (joelspeed): Make desired group key configurable
				userGroups = append(userGroups, group.Email)
			}
=======
			if _, exists := checkedGroups[group.Email]; exists {
				continue
			}

			checkedGroups[group.Email] = struct{}{}
			// TODO (joelspeed): Make desired group key configurable
			userGroups = append(userGroups, group.Email)
>>>>>>> 6759178c

			if !fetchTransitiveGroupMembership {
				continue
			}

			// getGroups takes a user's email/alias as well as a group's email/alias
			transitiveGroups, err := c.getGroups(group.Email, fetchTransitiveGroupMembership, checkedGroups)
			if err != nil {
				return nil, fmt.Errorf("could not list transitive groups: %v", err)
			}

			userGroups = append(userGroups, transitiveGroups...)
		}

		if groupsList.NextPageToken == "" {
			break
		}
	}

	return userGroups, nil
}

// createDirectoryService sets up super user impersonation and creates an admin client for calling
// the google admin api. If no serviceAccountFilePath is defined, the application default credential
// is used.
func createDirectoryService(serviceAccountFilePath, email string, logger log.Logger) (*admin.Service, error) {
	// We know impersonation is required when using a service account credential
	// TODO: or is it?
	if email == "" && serviceAccountFilePath != "" {
		return nil, fmt.Errorf("directory service requires adminEmail")
	}

	var jsonCredentials []byte
	var err error

	ctx := context.Background()
	if serviceAccountFilePath == "" {
		logger.Warn("the application default credential is used since the service account file path is not used")
		credential, err := google.FindDefaultCredentials(ctx)
		if err != nil {
			return nil, fmt.Errorf("failed to fetch application default credentials: %w", err)
		}
		jsonCredentials = credential.JSON
	} else {
		jsonCredentials, err = os.ReadFile(serviceAccountFilePath)
		if err != nil {
			return nil, fmt.Errorf("error reading credentials from file: %v", err)
		}
	}
	config, err := google.JWTConfigFromJSON(jsonCredentials, admin.AdminDirectoryGroupReadonlyScope)
	if err != nil {
		return nil, fmt.Errorf("unable to parse client secret file to config: %v", err)
	}

	// Only attempt impersonation when there is a user configured
	if email != "" {
		config.Subject = email
	}

	return admin.NewService(ctx, option.WithHTTPClient(config.Client(ctx)))
}<|MERGE_RESOLUTION|>--- conflicted
+++ resolved
@@ -284,12 +284,10 @@
 		}
 
 		for _, group := range groupsList.Groups {
-<<<<<<< HEAD
-			if c.groupsFilter == nil || c.groupsFilter.MatchString(group.Email) {
-				// TODO (joelspeed): Make desired group key configurable
-				userGroups = append(userGroups, group.Email)
-			}
-=======
+			if c.groupsFilter != nil && !c.groupsFilter.MatchString(group.Email) {
+				continue
+			}
+
 			if _, exists := checkedGroups[group.Email]; exists {
 				continue
 			}
@@ -297,7 +295,6 @@
 			checkedGroups[group.Email] = struct{}{}
 			// TODO (joelspeed): Make desired group key configurable
 			userGroups = append(userGroups, group.Email)
->>>>>>> 6759178c
 
 			if !fetchTransitiveGroupMembership {
 				continue
