--- conflicted
+++ resolved
@@ -106,25 +106,15 @@
 		verifier: provider.Verifier(
 			&oidc.Config{ClientID: clientID},
 		),
-<<<<<<< HEAD
-		logger:                 logger,
-		cancel:                 cancel,
-		hostedDomains:          c.HostedDomains,
-		groups:                 c.Groups,
-		groupsFilter:           groupsFilter,
-		serviceAccountFilePath: c.ServiceAccountFilePath,
-		adminEmail:             c.AdminEmail,
-		adminSrv:               srv,
-=======
 		logger:                         logger,
 		cancel:                         cancel,
 		hostedDomains:                  c.HostedDomains,
 		groups:                         c.Groups,
+		groupsFilter:                   groupsFilter,
 		serviceAccountFilePath:         c.ServiceAccountFilePath,
 		adminEmail:                     c.AdminEmail,
 		fetchTransitiveGroupMembership: c.FetchTransitiveGroupMembership,
 		adminSrv:                       srv,
->>>>>>> 21a8ac6d
 	}, nil
 }
 
@@ -134,19 +124,6 @@
 )
 
 type googleConnector struct {
-<<<<<<< HEAD
-	redirectURI            string
-	oauth2Config           *oauth2.Config
-	verifier               *oidc.IDTokenVerifier
-	cancel                 context.CancelFunc
-	logger                 log.Logger
-	hostedDomains          []string
-	groups                 []string
-	groupsFilter           *regexp.Regexp
-	serviceAccountFilePath string
-	adminEmail             string
-	adminSrv               *admin.Service
-=======
 	redirectURI                    string
 	oauth2Config                   *oauth2.Config
 	verifier                       *oidc.IDTokenVerifier
@@ -154,11 +131,11 @@
 	logger                         log.Logger
 	hostedDomains                  []string
 	groups                         []string
+	groupsFilter                   *regexp.Regexp
 	serviceAccountFilePath         string
 	adminEmail                     string
 	fetchTransitiveGroupMembership bool
 	adminSrv                       *admin.Service
->>>>>>> 21a8ac6d
 }
 
 func (c *googleConnector) Close() error {
@@ -298,12 +275,10 @@
 		}
 
 		for _, group := range groupsList.Groups {
-<<<<<<< HEAD
 			if c.groupsFilter == nil || c.groupsFilter.MatchString(group.Email) {
+				// TODO (joelspeed): Make desired group key configurable
 				userGroups = append(userGroups, group.Email)
-=======
-			// TODO (joelspeed): Make desired group key configurable
-			userGroups = append(userGroups, group.Email)
+			}
 
 			// getGroups takes a user's email/alias as well as a group's email/alias
 			if fetchTransitiveGroupMembership {
@@ -313,7 +288,6 @@
 				}
 
 				userGroups = append(userGroups, transitiveGroups...)
->>>>>>> 21a8ac6d
 			}
 		}
 
