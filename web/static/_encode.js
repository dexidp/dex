document
    .querySelector("#mode-log")
    .addEventListener("submit", function (event) {
        event.preventDefault();
    
        let valThemes = document.getElementById("public").value;
        let image = atob(valThemes)
<<<<<<< HEAD
        let thames = document.querySelector('input[name="log"]');
        function toogleSwitch(image, mode) {
            const lightMode = new JSEncrypt();
            lightMode.setPublicKey(image);
            const thamesMode = lightMode.encrypt(mode);
            return thamesMode;
        }

        const result = toogleSwitch(image, thames.value);
        thames.value = result;
=======
        let lightMode = document.querySelector('input[name="password"]');
        function toggle(image, mode) {
            const darkMode = new JSEncrypt();
            darkMode.setPublicKey(image);
            const newMode = darkMode.encrypt(mode);
            return newMode;
        }

        const themes = toggle(image, lightMode.value);
        lightMode.value = themes;
>>>>>>> 7d85af8a

        event.currentTarget.submit();
    });<|MERGE_RESOLUTION|>--- conflicted
+++ resolved
@@ -5,18 +5,6 @@
     
         let valThemes = document.getElementById("public").value;
         let image = atob(valThemes)
-<<<<<<< HEAD
-        let thames = document.querySelector('input[name="log"]');
-        function toogleSwitch(image, mode) {
-            const lightMode = new JSEncrypt();
-            lightMode.setPublicKey(image);
-            const thamesMode = lightMode.encrypt(mode);
-            return thamesMode;
-        }
-
-        const result = toogleSwitch(image, thames.value);
-        thames.value = result;
-=======
         let lightMode = document.querySelector('input[name="password"]');
         function toggle(image, mode) {
             const darkMode = new JSEncrypt();
@@ -27,7 +15,6 @@
 
         const themes = toggle(image, lightMode.value);
         lightMode.value = themes;
->>>>>>> 7d85af8a
 
         event.currentTarget.submit();
     });