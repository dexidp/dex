--- conflicted
+++ resolved
@@ -72,66 +72,42 @@
 #           username: ${{ secrets.DOCKER_USERNAME }}
 #           password: ${{ secrets.DOCKER_PASSWORD }}
 #         if: github.event_name == 'push'
-
-<<<<<<< HEAD
-#       - name: Build and push
-#         uses: docker/build-push-action@v2
-#         with:
-#           context: .
-#           platforms: linux/amd64,linux/arm/v7,linux/arm64
-#           push: ${{ github.event_name == 'push' }}
-#           tags: ${{ steps.tags.outputs.tags }}
-#           build-args: |
-#             VERSION=${{ steps.tags.outputs.version }}
-#             COMMIT_HASH=${{ steps.tags.outputs.commit_hash }}
-#             BUILD_DATE=${{ steps.tags.outputs.build_date }}
-#           labels: |
-#             org.opencontainers.image.title=${{ github.event.repository.name }}
-#             org.opencontainers.image.description=${{ github.event.repository.description }}
-#             org.opencontainers.image.url=${{ github.event.repository.html_url }}
-#             org.opencontainers.image.source=${{ github.event.repository.clone_url }}
-#             org.opencontainers.image.version=${{ steps.tags.outputs.version }}
-#             org.opencontainers.image.created=${{ steps.tags.outputs.build_date }}
-#             org.opencontainers.image.revision=${{ github.sha }}
-#             org.opencontainers.image.licenses=${{ github.event.repository.license.spdx_id }}
-#             org.opencontainers.image.documentation=https://dexidp.io/docs/
-=======
-      - name: Build and push
-        uses: docker/build-push-action@v2
-        with:
-          context: .
-          platforms: linux/amd64,linux/arm/v7,linux/arm64
-          cache-from: type=gha
-          cache-to: type=gha,mode=max
-          push: ${{ github.event_name == 'push' }}
-          tags: ${{ steps.tags.outputs.tags }}
-          build-args: |
-            VERSION=${{ steps.tags.outputs.version }}
-            COMMIT_HASH=${{ steps.tags.outputs.commit_hash }}
-            BUILD_DATE=${{ steps.tags.outputs.build_date }}
-          labels: |
-            org.opencontainers.image.title=${{ github.event.repository.name }}
-            org.opencontainers.image.description=${{ github.event.repository.description }}
-            org.opencontainers.image.url=${{ github.event.repository.html_url }}
-            org.opencontainers.image.source=${{ github.event.repository.clone_url }}
-            org.opencontainers.image.version=${{ steps.tags.outputs.version }}
-            org.opencontainers.image.created=${{ steps.tags.outputs.build_date }}
-            org.opencontainers.image.revision=${{ github.sha }}
-            org.opencontainers.image.licenses=${{ github.event.repository.license.spdx_id }}
-            org.opencontainers.image.documentation=https://dexidp.io/docs/
-
-      - name: Run Trivy vulnerability scanner
-        uses: aquasecurity/trivy-action@0.2.2
-        with:
-          image-ref: "ghcr.io/dexidp/dex:${{ steps.tags.outputs.version }}"
-          format: "template"
-          template: "@/contrib/sarif.tpl"
-          output: "trivy-results.sarif"
-        if: github.event_name == 'push'
-
-      - name: Upload Trivy scan results to GitHub Security tab
-        uses: github/codeql-action/upload-sarif@v1
-        with:
-          sarif_file: "trivy-results.sarif"
-        if: github.event_name == 'push'
->>>>>>> 10276206
+#
+#      - name: Build and push
+#        uses: docker/build-push-action@v2
+#        with:
+#          context: .
+#          platforms: linux/amd64,linux/arm/v7,linux/arm64
+#          cache-from: type=gha
+#          cache-to: type=gha,mode=max
+#          push: ${{ github.event_name == 'push' }}
+#          tags: ${{ steps.tags.outputs.tags }}
+#          build-args: |
+#            VERSION=${{ steps.tags.outputs.version }}
+#            COMMIT_HASH=${{ steps.tags.outputs.commit_hash }}
+#            BUILD_DATE=${{ steps.tags.outputs.build_date }}
+#          labels: |
+#            org.opencontainers.image.title=${{ github.event.repository.name }}
+#            org.opencontainers.image.description=${{ github.event.repository.description }}
+#            org.opencontainers.image.url=${{ github.event.repository.html_url }}
+#            org.opencontainers.image.source=${{ github.event.repository.clone_url }}
+#            org.opencontainers.image.version=${{ steps.tags.outputs.version }}
+#            org.opencontainers.image.created=${{ steps.tags.outputs.build_date }}
+#            org.opencontainers.image.revision=${{ github.sha }}
+#            org.opencontainers.image.licenses=${{ github.event.repository.license.spdx_id }}
+#            org.opencontainers.image.documentation=https://dexidp.io/docs/
+#
+#      - name: Run Trivy vulnerability scanner
+#        uses: aquasecurity/trivy-action@0.2.2
+#        with:
+#          image-ref: "ghcr.io/dexidp/dex:${{ steps.tags.outputs.version }}"
+#          format: "template"
+#          template: "@/contrib/sarif.tpl"
+#          output: "trivy-results.sarif"
+#        if: github.event_name == 'push'
+#
+#      - name: Upload Trivy scan results to GitHub Security tab
+#        uses: github/codeql-action/upload-sarif@v1
+#        with:
+#          sarif_file: "trivy-results.sarif"
+#        if: github.event_name == 'push'