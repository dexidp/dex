--- conflicted
+++ resolved
@@ -3,11 +3,7 @@
 go 1.24.0
 
 require (
-<<<<<<< HEAD
-	github.com/coreos/go-oidc/v3 v3.12.0
-=======
 	github.com/coreos/go-oidc/v3 v3.14.1
->>>>>>> 7c974495
 	github.com/dexidp/dex/api/v2 v2.3.0
 	github.com/spf13/cobra v1.9.1
 	golang.org/x/oauth2 v0.30.0
@@ -18,18 +14,10 @@
 	github.com/go-jose/go-jose/v4 v4.0.5 // indirect
 	github.com/inconshreveable/mousetrap v1.1.0 // indirect
 	github.com/spf13/pflag v1.0.6 // indirect
-<<<<<<< HEAD
-	golang.org/x/crypto v0.32.0 // indirect
-	golang.org/x/net v0.33.0 // indirect
-	golang.org/x/sys v0.29.0 // indirect
-	golang.org/x/text v0.21.0 // indirect
-	google.golang.org/genproto/googleapis/rpc v0.0.0-20241202173237-19429a94021a // indirect
-=======
 	golang.org/x/crypto v0.38.0 // indirect
 	golang.org/x/net v0.40.0 // indirect
 	golang.org/x/sys v0.33.0 // indirect
 	golang.org/x/text v0.25.0 // indirect
 	google.golang.org/genproto/googleapis/rpc v0.0.0-20250218202821-56aae31c358a // indirect
->>>>>>> 7c974495
 	google.golang.org/protobuf v1.36.5 // indirect
 )