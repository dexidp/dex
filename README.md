# dex - A federated OpenID Connect provider

![logo](docs/logos/dex-horizontal-color.png)

<<<<<<< HEAD
This repository is a fork of [dexidp/dex](https://github.com/dexidp/dex).
=======
Dex is an identity service that uses [OpenID Connect][openid-connect] to drive authentication for other apps.

Dex acts as a portal to other identity providers through ["connectors."](#connectors) This lets dex defer authentication to LDAP servers, SAML providers, or established identity providers like GitHub, Google, and Active Directory. Clients write their authentication logic once to talk to dex, then dex handles the protocols for a given backend.

## ID Tokens

ID Tokens are an OAuth2 extension introduced by OpenID Connect and dex's primary feature. ID Tokens are [JSON Web Tokens][jwt-io] (JWTs) signed by dex and returned as part of the OAuth2 response that attests to the end user's identity. An example JWT might look like:

```
eyJhbGciOiJSUzI1NiIsImtpZCI6IjlkNDQ3NDFmNzczYjkzOGNmNjVkZDMyNjY4NWI4NjE4MGMzMjRkOTkifQ.eyJpc3MiOiJodHRwOi8vMTI3LjAuMC4xOjU1NTYvZGV4Iiwic3ViIjoiQ2djeU16UXlOelE1RWdabmFYUm9kV0kiLCJhdWQiOiJleGFtcGxlLWFwcCIsImV4cCI6MTQ5Mjg4MjA0MiwiaWF0IjoxNDkyNzk1NjQyLCJhdF9oYXNoIjoiYmk5NmdPWFpTaHZsV1l0YWw5RXFpdyIsImVtYWlsIjoiZXJpYy5jaGlhbmdAY29yZW9zLmNvbSIsImVtYWlsX3ZlcmlmaWVkIjp0cnVlLCJncm91cHMiOlsiYWRtaW5zIiwiZGV2ZWxvcGVycyJdLCJuYW1lIjoiRXJpYyBDaGlhbmcifQ.OhROPq_0eP-zsQRjg87KZ4wGkjiQGnTi5QuG877AdJDb3R2ZCOk2Vkf5SdP8cPyb3VMqL32G4hLDayniiv8f1_ZXAde0sKrayfQ10XAXFgZl_P1yilkLdknxn6nbhDRVllpWcB12ki9vmAxklAr0B1C4kr5nI3-BZLrFcUR5sQbxwJj4oW1OuG6jJCNGHXGNTBTNEaM28eD-9nhfBeuBTzzO7BKwPsojjj4C9ogU4JQhGvm_l4yfVi0boSx8c0FX3JsiB0yLa1ZdJVWVl9m90XmbWRSD85pNDQHcWZP9hR6CMgbvGkZsgjG32qeRwUL_eNkNowSBNWLrGNPoON1gMg
```

ID Tokens contains standard claims assert which client app logged the user in, when the token expires, and the identity of the user.

```json
{
  "iss": "http://127.0.0.1:5556/dex",
  "sub": "CgcyMzQyNzQ5EgZnaXRodWI",
  "aud": "example-app",
  "exp": 1492882042,
  "iat": 1492795642,
  "at_hash": "bi96gOXZShvlWYtal9Eqiw",
  "email": "jane.doe@coreos.com",
  "email_verified": true,
  "groups": [
    "admins",
    "developers"
  ],
  "name": "Jane Doe"
}
```

Because these tokens are signed by dex and [contain standard-based claims][standard-claims] other services can consume them as service-to-service credentials. Systems that can already consume OpenID Connect ID Tokens issued by dex include:

* [Kubernetes][kubernetes]
* [AWS STS][aws-sts]

For details on how to request or validate an ID Token, see [_"Writing apps that use dex"_][using-dex].

## Kubernetes and Dex

Dex runs natively on top of any Kubernetes cluster using Custom Resource Definitions and can drive API server authentication through the OpenID Connect plugin. Clients, such as the [`kubernetes-dashboard`](https://github.com/kubernetes/dashboard) and `kubectl`, can act on behalf of users who can login to the cluster through any identity provider dex supports.

* More docs for running dex as a Kubernetes authenticator can be found [here](https://dexidp.io/docs/guides/kubernetes/).
* You can find more about companies and projects which use dex, [here](./ADOPTERS.md).
>>>>>>> 7c974495

[Giant Swarm](https://www.giantswarm.io/) uses Dex for [authentication to our Platform API](https://docs.giantswarm.io/overview/architecture/authentication/) and offer it as part of [auth-bundle managed app](https://github.com/giantswarm/auth-bundle) for our customer to enable authentication capabilities in a Giant Swarm cluster.

## Release Process

We follow same [release process as upstream](https://dexidp.io/docs/development/releases/), so please follow the same.

Upon completing these release steps, the final tagged image will be available:

<<<<<<< HEAD
```sh
docker pull quay.io/giantswarm/dex:vX.Y.Z-gsN
=======
Depending on the connectors limitations in protocols can prevent dex from issuing [refresh tokens][scopes] or returning [group membership][scopes] claims. For example, because SAML doesn't provide a non-interactive way to refresh assertions, if a user logs in through the SAML connector dex won't issue a refresh token to its client. Refresh token support is required for clients that require offline access, such as `kubectl`.

Dex implements the following connectors:

| Name | supports refresh tokens | supports groups claim | supports preferred_username claim | status | notes |
| ---- | ----------------------- | --------------------- | --------------------------------- | ------ | ----- |
| [LDAP](https://dexidp.io/docs/connectors/ldap/) | yes | yes | yes | stable | |
| [GitHub](https://dexidp.io/docs/connectors/github/) | yes | yes | yes | stable | |
| [SAML 2.0](https://dexidp.io/docs/connectors/saml/) | no | yes | no | stable | WARNING: Unmaintained and likely vulnerable to auth bypasses ([#1884](https://github.com/dexidp/dex/discussions/1884)) |
| [GitLab](https://dexidp.io/docs/connectors/gitlab/) | yes | yes | yes | beta | |
| [OpenID Connect](https://dexidp.io/docs/connectors/oidc/) | yes | yes | yes | beta | Includes Salesforce, Azure, etc. |
| [OAuth 2.0](https://dexidp.io/docs/connectors/oauth/) | no | yes | yes | alpha | |
| [Google](https://dexidp.io/docs/connectors/google/) | yes | yes | yes | alpha | |
| [LinkedIn](https://dexidp.io/docs/connectors/linkedin/) | yes | no | no | beta | |
| [Microsoft](https://dexidp.io/docs/connectors/microsoft/) | yes | yes | no | beta | |
| [AuthProxy](https://dexidp.io/docs/connectors/authproxy/) | no | yes | no | alpha | Authentication proxies such as Apache2 mod_auth, etc. |
| [Bitbucket Cloud](https://dexidp.io/docs/connectors/bitbucketcloud/) | yes | yes | no | alpha | |
| [OpenShift](https://dexidp.io/docs/connectors/openshift/) | yes | yes | no | alpha | |
| [Atlassian Crowd](https://dexidp.io/docs/connectors/atlassian-crowd/) | yes | yes | yes * | beta | preferred_username claim must be configured through config |
| [Gitea](https://dexidp.io/docs/connectors/gitea/) | yes | no | yes | beta | |
| [OpenStack Keystone](https://dexidp.io/docs/connectors/keystone/) | yes | yes | no | alpha | |

Stable, beta, and alpha are defined as:

* Stable: well tested, in active use, and will not change in backward incompatible ways.
* Beta: tested and unlikely to change in backward incompatible ways.
* Alpha: may be untested by core maintainers and is subject to change in backward incompatible ways.

All changes or deprecations of connector features will be announced in the [release notes][release-notes].

## Documentation

* [Getting started](https://dexidp.io/docs/getting-started/)
* [Intro to OpenID Connect](https://dexidp.io/docs/openid-connect/)
* [Writing apps that use dex][using-dex]
* [What's new in v2](https://dexidp.io/docs/archive/v2/)
* [Custom scopes, claims, and client features](https://dexidp.io/docs/custom-scopes-claims-clients/)
* [Storage options](https://dexidp.io/docs/storage/)
* [gRPC API](https://dexidp.io/docs/api/)
* [Using Kubernetes with dex](https://dexidp.io/docs/kubernetes/)
* Client libraries
  * [Go][go-oidc]

## Reporting a vulnerability

Please see our [security policy](.github/SECURITY.md) for details about reporting vulnerabilities.

## Getting help

- For feature requests and bugs, file an [issue](https://github.com/dexidp/dex/issues).
- For general discussion about both using and developing Dex:
    - join the [#dexidp](https://cloud-native.slack.com/messages/dexidp) on the CNCF Slack
    - open a new [discussion](https://github.com/dexidp/dex/discussions)
    - join the [dex-dev](https://groups.google.com/forum/#!forum/dex-dev) mailing list

[openid-connect]: https://openid.net/connect/
[standard-claims]: https://openid.net/specs/openid-connect-core-1_0.html#StandardClaims
[scopes]: https://dexidp.io/docs/custom-scopes-claims-clients/#scopes
[using-dex]: https://dexidp.io/docs/using-dex/
[jwt-io]: https://jwt.io/
[kubernetes]: https://kubernetes.io/docs/reference/access-authn-authz/authentication/#openid-connect-tokens
[aws-sts]: https://docs.aws.amazon.com/STS/latest/APIReference/Welcome.html
[go-oidc]: https://github.com/coreos/go-oidc
[issue-1065]: https://github.com/dexidp/dex/issues/1065
[release-notes]: https://github.com/dexidp/dex/releases

## Development

When all coding and testing is done, please run the test suite:

```shell
make testall
>>>>>>> 7c974495
```

### Post-Release Actions

<<<<<<< HEAD
After publishing a release:
=======
For release process, please read the [release documentation](https://dexidp.io/docs/development/releases/).

## License
>>>>>>> 7c974495

- A Dependabot PR should be automatically created in the dex-app repository to bump the newly released version in the Dockerfile. If not, you can also trigger a check for updates from the Dependency graph from [giantswarm/dex-app/network/updates](https://github.com/giantswarm/dex-app/network/updates)
<|MERGE_RESOLUTION|>--- conflicted
+++ resolved
@@ -2,42 +2,25 @@
 
 ![logo](docs/logos/dex-horizontal-color.png)
 
-<<<<<<< HEAD
 This repository is a fork of [dexidp/dex](https://github.com/dexidp/dex).
-=======
-Dex is an identity service that uses [OpenID Connect][openid-connect] to drive authentication for other apps.
 
-Dex acts as a portal to other identity providers through ["connectors."](#connectors) This lets dex defer authentication to LDAP servers, SAML providers, or established identity providers like GitHub, Google, and Active Directory. Clients write their authentication logic once to talk to dex, then dex handles the protocols for a given backend.
+[Giant Swarm](https://www.giantswarm.io/) uses Dex for [authentication to our Platform API](https://docs.giantswarm.io/overview/architecture/authentication/) and offer it as part of [auth-bundle managed app](https://github.com/giantswarm/auth-bundle) for our customer to enable authentication capabilities in a Giant Swarm cluster.
 
-## ID Tokens
+## Release Process
 
 ID Tokens are an OAuth2 extension introduced by OpenID Connect and dex's primary feature. ID Tokens are [JSON Web Tokens][jwt-io] (JWTs) signed by dex and returned as part of the OAuth2 response that attests to the end user's identity. An example JWT might look like:
 
-```
-eyJhbGciOiJSUzI1NiIsImtpZCI6IjlkNDQ3NDFmNzczYjkzOGNmNjVkZDMyNjY4NWI4NjE4MGMzMjRkOTkifQ.eyJpc3MiOiJodHRwOi8vMTI3LjAuMC4xOjU1NTYvZGV4Iiwic3ViIjoiQ2djeU16UXlOelE1RWdabmFYUm9kV0kiLCJhdWQiOiJleGFtcGxlLWFwcCIsImV4cCI6MTQ5Mjg4MjA0MiwiaWF0IjoxNDkyNzk1NjQyLCJhdF9oYXNoIjoiYmk5NmdPWFpTaHZsV1l0YWw5RXFpdyIsImVtYWlsIjoiZXJpYy5jaGlhbmdAY29yZW9zLmNvbSIsImVtYWlsX3ZlcmlmaWVkIjp0cnVlLCJncm91cHMiOlsiYWRtaW5zIiwiZGV2ZWxvcGVycyJdLCJuYW1lIjoiRXJpYyBDaGlhbmcifQ.OhROPq_0eP-zsQRjg87KZ4wGkjiQGnTi5QuG877AdJDb3R2ZCOk2Vkf5SdP8cPyb3VMqL32G4hLDayniiv8f1_ZXAde0sKrayfQ10XAXFgZl_P1yilkLdknxn6nbhDRVllpWcB12ki9vmAxklAr0B1C4kr5nI3-BZLrFcUR5sQbxwJj4oW1OuG6jJCNGHXGNTBTNEaM28eD-9nhfBeuBTzzO7BKwPsojjj4C9ogU4JQhGvm_l4yfVi0boSx8c0FX3JsiB0yLa1ZdJVWVl9m90XmbWRSD85pNDQHcWZP9hR6CMgbvGkZsgjG32qeRwUL_eNkNowSBNWLrGNPoON1gMg
+Upon completing these release steps, the final tagged image will be available:
+
+```sh
+docker pull quay.io/giantswarm/dex:vX.Y.Z-gsN
 ```
 
-ID Tokens contains standard claims assert which client app logged the user in, when the token expires, and the identity of the user.
+### Post-Release Actions
 
-```json
-{
-  "iss": "http://127.0.0.1:5556/dex",
-  "sub": "CgcyMzQyNzQ5EgZnaXRodWI",
-  "aud": "example-app",
-  "exp": 1492882042,
-  "iat": 1492795642,
-  "at_hash": "bi96gOXZShvlWYtal9Eqiw",
-  "email": "jane.doe@coreos.com",
-  "email_verified": true,
-  "groups": [
-    "admins",
-    "developers"
-  ],
-  "name": "Jane Doe"
-}
-```
+After publishing a release:
 
-Because these tokens are signed by dex and [contain standard-based claims][standard-claims] other services can consume them as service-to-service credentials. Systems that can already consume OpenID Connect ID Tokens issued by dex include:
+- A Dependabot PR should be automatically created in the dex-app repository to bump the newly released version in the Dockerfile. If not, you can also trigger a check for updates from the Dependency graph from [giantswarm/dex-app/network/updates](https://github.com/giantswarm/dex-app/network/updates)
 
 * [Kubernetes][kubernetes]
 * [AWS STS][aws-sts]
@@ -50,20 +33,15 @@
 
 * More docs for running dex as a Kubernetes authenticator can be found [here](https://dexidp.io/docs/guides/kubernetes/).
 * You can find more about companies and projects which use dex, [here](./ADOPTERS.md).
->>>>>>> 7c974495
 
-[Giant Swarm](https://www.giantswarm.io/) uses Dex for [authentication to our Platform API](https://docs.giantswarm.io/overview/architecture/authentication/) and offer it as part of [auth-bundle managed app](https://github.com/giantswarm/auth-bundle) for our customer to enable authentication capabilities in a Giant Swarm cluster.
+## Connectors
 
-## Release Process
+When a user logs in through dex, the user's identity is usually stored in another user-management system: a LDAP directory, a GitHub org, etc. Dex acts as a shim between a client app and the upstream identity provider. The client only needs to understand OpenID Connect to query dex, while dex implements an array of protocols for querying other user-management systems.
 
-We follow same [release process as upstream](https://dexidp.io/docs/development/releases/), so please follow the same.
+![](docs/img/dex-flow.png)
 
-Upon completing these release steps, the final tagged image will be available:
+A "connector" is a strategy used by dex for authenticating a user against another identity provider. Dex implements connectors that target specific platforms such as GitHub, LinkedIn, and Microsoft as well as established protocols like LDAP and SAML.
 
-<<<<<<< HEAD
-```sh
-docker pull quay.io/giantswarm/dex:vX.Y.Z-gsN
-=======
 Depending on the connectors limitations in protocols can prevent dex from issuing [refresh tokens][scopes] or returning [group membership][scopes] claims. For example, because SAML doesn't provide a non-interactive way to refresh assertions, if a user logs in through the SAML connector dex won't issue a refresh token to its client. Refresh token support is required for clients that require offline access, such as `kubectl`.
 
 Dex implements the following connectors:
@@ -136,17 +114,14 @@
 
 ```shell
 make testall
->>>>>>> 7c974495
 ```
 
-### Post-Release Actions
+For the best developer experience, install [Nix](https://builtwithnix.org/) and [direnv](https://direnv.net/).
 
-<<<<<<< HEAD
-After publishing a release:
-=======
+Alternatively, install Go and Docker manually or using a package manager. Install the rest of the dependencies by running `make deps`.
+
 For release process, please read the [release documentation](https://dexidp.io/docs/development/releases/).
 
 ## License
->>>>>>> 7c974495
 
-- A Dependabot PR should be automatically created in the dex-app repository to bump the newly released version in the Dockerfile. If not, you can also trigger a check for updates from the Dependency graph from [giantswarm/dex-app/network/updates](https://github.com/giantswarm/dex-app/network/updates)
+The project is licensed under the [Apache License, Version 2.0](LICENSE).