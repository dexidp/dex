--- conflicted
+++ resolved
@@ -179,21 +179,13 @@
 }
 
 var connectors = map[string]func() ConnectorConfig{
-<<<<<<< HEAD
 	"mockCallback": func() ConnectorConfig { return new(mock.CallbackConfig) },
 	"mockPassword": func() ConnectorConfig { return new(mock.PasswordConfig) },
 	"ldap":         func() ConnectorConfig { return new(ldap.Config) },
 	"github":       func() ConnectorConfig { return new(github.Config) },
 	"gitlab":       func() ConnectorConfig { return new(gitlab.Config) },
 	"oidc":         func() ConnectorConfig { return new(oidc.Config) },
-=======
-	"mockCallback":     func() ConnectorConfig { return new(mock.CallbackConfig) },
-	"mockPassword":     func() ConnectorConfig { return new(mock.PasswordConfig) },
-	"ldap":             func() ConnectorConfig { return new(ldap.Config) },
-	"github":           func() ConnectorConfig { return new(github.Config) },
-	"oidc":             func() ConnectorConfig { return new(oidc.Config) },
 	"samlExperimental": func() ConnectorConfig { return new(saml.Config) },
->>>>>>> a3ef8d26
 }
 
 // UnmarshalJSON allows Connector to implement the unmarshaler interface to
