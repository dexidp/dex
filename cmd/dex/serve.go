--- conflicted
+++ resolved
@@ -261,16 +261,11 @@
 	if c.OAuth2.SkipApprovalScreen {
 		logger.Info("config skipping approval screen")
 	}
-<<<<<<< HEAD
 	if c.OAuth2.DefaultPasswordConnector != "" {
-		logger.Infof("config using the default password grant connector: %s", c.OAuth2.DefaultPasswordConnector)
+		logger.Info("config using the default password grant connector: %s", c.OAuth2.DefaultPasswordConnector)
 	} else if c.OAuth2.PasswordConnector != "" {
-		logger.Infof("config using the password grant connector: %s", c.OAuth2.PasswordConnector)
-		log.Deprecated(logger, "passwordConnector option is deprecated, use defaultPasswordConnector instead")
-=======
-	if c.OAuth2.PasswordConnector != "" {
-		logger.Info("config using password grant connector", "password_connector", c.OAuth2.PasswordConnector)
->>>>>>> 17a9c1c2
+		logger.Info("config using the password grant connector: %s", c.OAuth2.PasswordConnector)
+		logger.Warn("passwordConnector option is deprecated, use defaultPasswordConnector instead")
 	}
 	if len(c.Web.AllowedOrigins) > 0 {
 		logger.Info("config allowed origins", "origins", c.Web.AllowedOrigins)
