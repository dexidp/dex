--- conflicted
+++ resolved
@@ -295,11 +295,7 @@
 		SkipApprovalScreen:     c.OAuth2.SkipApprovalScreen,
 		AlwaysShowLoginScreen:  c.OAuth2.AlwaysShowLoginScreen,
 		PasswordConnector:      c.OAuth2.PasswordConnector,
-<<<<<<< HEAD
 		OIDCGroupsPrefix:       c.OIDCGroupsPrefix,
-=======
-		Headers:                c.Web.Headers.ToHTTPHeader(),
->>>>>>> 7c974495
 		AllowedOrigins:         c.Web.AllowedOrigins,
 		AllowedHeaders:         c.Web.AllowedHeaders,
 		Issuer:                 c.Issuer,
