ARG BASE_IMAGE=alpine

<<<<<<< HEAD
FROM golang:1.19.2-alpine3.16 AS builder
=======
FROM golang:1.19.3-alpine3.16 AS builder
>>>>>>> 6172b492

WORKDIR /usr/local/src/dex

RUN apk add --no-cache --update alpine-sdk ca-certificates openssl

ARG TARGETOS
ARG TARGETARCH
ARG TARGETVARIANT=""

ENV GOOS=${TARGETOS} GOARCH=${TARGETARCH} GOARM=${TARGETVARIANT}

ARG GOPROXY

COPY go.mod go.sum ./
COPY api/v2/go.mod api/v2/go.sum ./api/v2/
RUN go mod download

COPY . .

RUN make release-binary

FROM alpine:3.16.2 AS stager

RUN mkdir -p /var/dex
RUN mkdir -p /etc/dex
COPY config.docker.yaml /etc/dex/

FROM alpine:3.16.2 AS gomplate

ARG TARGETOS
ARG TARGETARCH
ARG TARGETVARIANT

ENV GOMPLATE_VERSION=v3.11.3

RUN wget -O /usr/local/bin/gomplate \
    "https://github.com/hairyhenderson/gomplate/releases/download/${GOMPLATE_VERSION}/gomplate_${TARGETOS:-linux}-${TARGETARCH:-amd64}${TARGETVARIANT}" \
    && chmod +x /usr/local/bin/gomplate

# For Dependabot to detect base image versions
FROM alpine:3.16.2 AS alpine
FROM gcr.io/distroless/static:latest AS distroless

FROM $BASE_IMAGE

# Dex connectors, such as GitHub and Google logins require root certificates.
# Proper installations should manage those certificates, but it's a bad user
# experience when this doesn't work out of the box.
#
# See https://go.dev/src/crypto/x509/root_linux.go for Go root CA bundle locations.
COPY --from=builder /etc/ssl/certs/ca-certificates.crt /etc/ssl/certs/ca-certificates.crt

COPY --from=stager --chown=1001:1001 /var/dex /var/dex
COPY --from=stager --chown=1001:1001 /etc/dex /etc/dex

# Copy module files for CVE scanning / dependency analysis.
COPY --from=builder /usr/local/src/dex/go.mod /usr/local/src/dex/go.sum /usr/local/src/dex/
COPY --from=builder /usr/local/src/dex/api/v2/go.mod /usr/local/src/dex/api/v2/go.sum /usr/local/src/dex/api/v2/

COPY --from=builder /go/bin/dex /usr/local/bin/dex
COPY --from=builder /go/bin/docker-entrypoint /usr/local/bin/docker-entrypoint
COPY --from=builder /usr/local/src/dex/web /srv/dex/web

COPY --from=gomplate /usr/local/bin/gomplate /usr/local/bin/gomplate

USER 1001:1001

ENTRYPOINT ["/usr/local/bin/docker-entrypoint"]
CMD ["dex", "serve", "/etc/dex/config.docker.yaml"]<|MERGE_RESOLUTION|>--- conflicted
+++ resolved
@@ -1,10 +1,6 @@
 ARG BASE_IMAGE=alpine
 
-<<<<<<< HEAD
-FROM golang:1.19.2-alpine3.16 AS builder
-=======
 FROM golang:1.19.3-alpine3.16 AS builder
->>>>>>> 6172b492
 
 WORKDIR /usr/local/src/dex
 
